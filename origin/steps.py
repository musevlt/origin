import inspect
import logging
import numpy as np
import os
import shutil
import time
import warnings

from astropy.io import fits
from astropy.table import vstack, Table
from collections import OrderedDict
from datetime import datetime
from enum import Enum
from mpdaf.obj import Cube, Image, Spectrum
from mpdaf.sdetect import Catalog

from .lib_origin import (
    area_growing,
    area_segmentation_convex_fusion,
    area_segmentation_final,
    area_segmentation_sources_fusion,
    area_segmentation_square_fusion,
    CleanCube,
    Compute_GreedyPCA_area,
    Compute_local_max_zone,
    Compute_PCA_threshold,
    Compute_threshold_purity,
    Correlation_GLR_test,
    Create_local_max_cat,
    create_masks,
    dct_residual,
    Estimation_Line,
    merge_similar_lines,
    Purity_Estimation,
    Spatial_Segmentation,
    unique_lines,
    unique_sources,
)


def _format_cat(cat):
    columns = {'.1f': ('flux', ),
               '.2f': ('lbda', 'T_GLR', 'STD'),
               '.3f': ('ra', 'dec', 'residual', 'purity')}
    for fmt, colnames in columns.items():
        for name in colnames:
            if name in cat.colnames:
                cat[name].format = fmt
                if name in ('STD', 'T_GLR') and np.ma.is_masked(cat[name]):
                    cat[name].fill_value = np.nan
    return cat


def save_spectra(spectra, outname):
    """ The spectra are saved to a FITS file with two extension per
    spectrum, a DATA<ID> one and a STAT<ID> one.
    """
    hdulist = []
    for spec_id, sp in spectra.items():
        hdu = sp.get_data_hdu(name='DATA%d' % spec_id, savemask='nan')
        hdulist.append(hdu)
        hdu = sp.get_stat_hdu(name='STAT%d' % spec_id)
        if hdu is not None:
            hdulist.append(hdu)

    hdulist = fits.HDUList([fits.PrimaryHDU()] + hdulist)
    hdulist.writeto(outname, overwrite=True)


def load_spectra(filename):
    spectra = OrderedDict()
    with fits.open(filename) as hdul:
        for i in range(1, len(hdul), 2):
            spec_id = int(hdul[i].name[4:])
            spectra[spec_id] = Spectrum(hdulist=hdul, ext=(i, i+1))
    return spectra


class LogMixin:

    def _logdebug(self, *args):
        self.logger.debug(*args)

    def _loginfo(self, *args):
        self.logger.info(*args)

    def _logwarning(self, *args):
        self.logger.warning(*args)


class Status(Enum):
    """Step processing status."""
    NOTRUN = 'not run yet'
    RUN = 'run'
    DUMPED = 'dumped outputs'
    FAILED = 'failed'


class DataObj:
    """Descriptor used to load the data on demand.

    The "kind" of data is stored (cube, image, array, etc.), and used to load
    the data is the attribute is accessed. This requires that the path of the
    file associated to the data is set to its value.

    """
    def __init__(self, kind):
        # Note: self.label is set by the metaclass
        self.kind = kind

    def __get__(self, obj, owner=None):
        try:
            val = obj.__dict__[self.label]
        except KeyError:
            return

        if isinstance(val, str):
            if os.path.isfile(val):
                kind = self.kind
                if kind == 'cube':
                    val = Cube(val)
                if kind == 'image':
                    val = Image(val)
                elif kind == 'table':
                    val = _format_cat(Table.read(val))
                elif kind == 'array':
                    val = np.loadtxt(val, ndmin=1)
                elif kind == 'spectra':
                    val = load_spectra(val)
                obj.__dict__[self.label] = val
            else:
                val = None

        return val

    def __set__(self, obj, val):
        obj.__dict__[self.label] = val


class StepMeta(type):
    """Metaclass used to manage DataObj descriptors.

    The metaclass does two things:
    - It sets the "label" attribute on the descriptors, which allow to use
      ``cube_std = DataObj('cube')`` instead of ``cube_std =
      DataObj('cube_std', 'cube')`` is the label must be set manually.
    - It stores a list of all the descriptors in a ``_dataobjs`` attribute on
      the instance.

    """
    def __new__(cls, name, bases, attrs):
        descr = []
        for n, inst in attrs.items():
            if isinstance(inst, DataObj):
                inst.label = n
                descr.append((n, inst.kind))
        attrs['_dataobjs'] = descr
        return super(StepMeta, cls).__new__(cls, name, bases, attrs)


class Step(LogMixin, metaclass=StepMeta):
    """Define a processing step."""

    """Name of the function to run the step."""
    name = None

    """Description of the step."""
    desc = None

    """List of required steps (that must be run before)."""
    require = None

    def __init__(self, orig, idx, param):
        self.logger = logging.getLogger(__name__)
        self.orig = orig
        self.idx = idx
        self.method_name = 'step%02d_%s' % (idx, self.name)
        # when a session is reloaded, use its param dict (don't overwrite it)
        self.meta = param.setdefault(self.name, {})
        self.meta.setdefault('stepidx', idx)
        self.param = self.meta.setdefault('params', {})

    def __repr__(self):
        return 'Step {:02d}: <{}(status: {})>'.format(
            self.idx, self.__class__.__name__, self.status.name)

    @property
    def status(self):
        return self.meta.get('status', Status.NOTRUN)

    @status.setter
    def status(self, val):
        self.meta['status'] = val

    def __call__(self, *args, **kwargs):
        t0 = time.time()
        self._loginfo('Step %02d - %s', self.idx, self.desc)

        sig = inspect.signature(self.run)
        for name, p in sig.parameters.items():
            if name == 'orig':  # hide the orig param
                continue
            annotation = ((' - ' + p.annotation)
                          if p.annotation is not p.empty else '')
            default = p.default if p.default is not p.empty else ''
            self._logdebug('   - %s = %r (default: %r)%s', name,
                           kwargs.get(name, ''), default, annotation)
            self.param[name] = kwargs.get(name, p.default)

        if self.require is not None:
            for req in self.require:
                step = self.orig.steps[req]
                if step.status not in (Status.RUN, Status.DUMPED):
                    raise RuntimeError('step {:02d} must be run before'
                                       .format(step.idx))

        try:
            self.run(self.orig, *args, **kwargs)
        except Exception:
            self.status = Status.FAILED
            raise
        else:
            self.status = Status.RUN

        self.meta['runtime'] = tot = time.time() - t0
        self.meta['execution_date'] = datetime.now().isoformat()
        self._loginfo('%02d Done - %.2f sec.', self.idx, tot)

    def store_cube(self, name, data, **kwargs):
        cube = Cube(data=data, wave=self.orig.wave, wcs=self.orig.wcs,
                    mask=np.ma.nomask, copy=False, **kwargs)
        setattr(self, name, cube)

    def store_image(self, name, data, **kwargs):
        im = Image(data=data, wcs=self.orig.wcs, copy=False, **kwargs)
        setattr(self, name, im)

    def dump(self, outpath):
        if self.status is not Status.RUN:
            # If the step was not run, there is nothing to dump
            return

        self.logger.debug('%s - DUMP', self.method_name)
        for name, kind in self._dataobjs:
            obj = getattr(self, name)
            if obj is not None:
                outf = '{}/{}.{}'.format(
                    outpath, name, 'txt' if kind == 'array' else 'fits')
                self.logger.debug('   - %s [%s]', name, kind)
                if kind in ('cube', 'image'):
                    try:
                        obj.write(outf, convert_float32=False)
                    except TypeError:
                        warnings.warn('MPDAF version too old to support '
                                      'the new type conversion parameter, '
                                      'data will be saved as float32.')
                        obj.write(outf)
                elif kind in ('table', ):
                    obj.write(outf, overwrite=True)
                elif kind in ('array', ):
                    np.savetxt(outf, obj)
                elif kind in ('spectra', ):
                    save_spectra(obj, outf)

                # now set the value to the path of the written file, which
                # frees memory, and allow the object to reload automatically
                # the data if needed.
                setattr(self, name, outf)

        self.status = Status.DUMPED

    def load(self, outpath):
        if self.status is not Status.DUMPED:
            # If the step was not dumped previously, there is nothing to load
            return

        self.logger.debug('%s - LOAD', self.method_name)
        for name, kind in self._dataobjs:
            # we just set the paths here, the data will be loaded only if
            # the attribute is accessed.
            outf = '{}/{}.{}'.format(outpath, name,
                                     'txt' if kind == 'array' else 'fits')
            setattr(self, name, outf)


class Preprocessing(Step):
    """ Preprocessing of data, dct, standardization and noise compensation

    Parameters
    ----------
    dct_order : int
        The number of atom to keep for the dct decomposition.
    dct_approx : bool
        if True, the DCT computation does not take the variance into account
        for the computation of the DCT coefficients.

    Returns
    -------
    self.cube_std : `~mpdaf.obj.Cube`
        standardized data for PCA.
    self.cont_dct : `~mpdaf.obj.Cube`
        continuum estimated with a DCT.
    self.ima_std : `~mpdaf.obj.Image`
        Mean of standardized data cube.
    self.ima_dct : `~mpdaf.obj.Image`
        Mean of DCT continuum cube.

    """

    name = 'preprocessing'
    desc = 'Preprocessing'
    cube_std = DataObj('cube')
    cont_dct = DataObj('cube')
    ima_std = DataObj('image')
    ima_dct = DataObj('image')

    def run(self, orig, dct_order=10, dct_approx=False):
        self._loginfo('DCT computation')
        cont_dct = dct_residual(orig.cube_raw, dct_order, orig.var, dct_approx,
                                orig.mask)
        data = orig.cube_raw - cont_dct
        data[orig.mask] = np.nan

        # compute standardized data
        self._loginfo('Data standardizing')
        std = np.sqrt(orig.var)
        cont_dct /= std

        mean = np.nanmean(data, axis=(1, 2))
        # orig.var[orig.mask] = np.inf
        data -= mean[:, np.newaxis, np.newaxis]
        data /= std
        data[orig.mask] = 0

        self._loginfo('Std signal saved in self.cube_std and self.ima_std')
        self.store_cube('cube_std', data)
        self.store_image('ima_std', data.mean(axis=0))
        self._loginfo('DCT continuum saved in self.cont_dct and self.ima_dct')
        cont_dct = cont_dct.astype(np.float32)
        self.store_cube('cont_dct', cont_dct)
        self.store_image('ima_dct', cont_dct.mean(axis=0))


class CreateAreas(Step):
    """ Creation of automatic area

    Parameters
    ----------
    pfa : float
        PFA of the segmentation test to estimates sources with
        strong continuum
    minsize : int
        Lenght in pixel of the side of typical surface wanted
        enough big area to satisfy the PCA
    maxsize : int
        Lenght in pixel of the side of maximum surface wanted

    Returns
    -------
    self.nbAreas : int
        number of areas
    self.areamap : `~mpdaf.obj.Image`
        The map of areas

    """

    name = 'areas'
    desc = 'Areas creation'
    areamap = DataObj('image')

    def run(self, orig, pfa: "pfa of the test"=.2,
            minsize: "min area size"=100, maxsize: "max area size"=None):
        nexpmap = (np.sum(~orig.mask, axis=0) > 0).astype(np.int)
        NbSubcube = np.maximum(1, int(np.sqrt(np.sum(nexpmap) / (minsize**2))))
        if NbSubcube > 1:
            if maxsize is None:
                maxsize = minsize * 2

            MinSize = minsize**2
            MaxSize = maxsize**2

            self._loginfo('First segmentation of %d^2 square', NbSubcube)
            self._logdebug('Squares segmentation and fusion')
            square_cut_fus = area_segmentation_square_fusion(
                nexpmap, MinSize, MaxSize, NbSubcube, orig.Ny, orig.Nx)

            self._logdebug('Sources fusion')
            square_src_fus, src = area_segmentation_sources_fusion(
                orig.segmap.data, square_cut_fus, pfa, orig.Ny, orig.Nx)

            self._logdebug('Convex envelope')
            convex_lab = area_segmentation_convex_fusion(square_src_fus, src)

            self._logdebug('Areas dilation')
            Grown_label = area_growing(convex_lab, nexpmap)

            self._logdebug('Fusion of small area')
            self._logdebug('Minimum Size: %d px', MinSize)
            self._logdebug('Maximum Size: %d px', MaxSize)
            areamap = area_segmentation_final(Grown_label, MinSize, MaxSize)

        elif NbSubcube == 1:
            areamap = nexpmap

        areamap = areamap.astype(int)
        labels = np.unique(areamap)
        if 0 in labels:  # expmap=0
            nbAreas = len(labels) - 1
        else:
            nbAreas = len(labels)
        orig.param['nbareas'] = nbAreas

        self.store_image('areamap', areamap)
        self._loginfo('Save the map of areas in self.areamap')
        self._loginfo('%d areas generated', nbAreas)


class ComputePCAThreshold(Step):
    """ Loop on each zone of the data cube and estimate the threshold

    Parameters
    ----------
    pfa_test : float
        Threshold of the test (default=0.01)

    Returns
    -------
    self.testO2 : list of arrays (one per PCA area)
        Result of the O2 test.
    self.histO2 : lists of arrays (one per PCA area)
        PCA histogram
    self.binO2 : lists of arrays (one per PCA area)
        bin for the PCA histogram
    self.thresO2 : list of float
        For each area, threshold value
    self.meaO2 : list of float
        Location parameter of the Gaussian fit used to estimate the threshold
    self.stdO2 : list of float
        Scale parameter of the Gaussian fit used to estimate the threshold

    """

    name = 'compute_PCA_threshold'
    desc = 'PCA threshold computation'
    thresO2 = DataObj('array')
    meaO2 = DataObj('array')
    stdO2 = DataObj('array')
    # FIXME: test02, histO2 and binO2 are lists of arrays with variable
    # sizes so they cannot be managed by the Step class currently
    # testO2 = DataObj('array')
    # histO2 = DataObj('array')
    # binO2 = DataObj('array')
    require = ('preprocessing', 'areas')

    def run(self, orig, pfa_test: 'pfa of the test'=.01):
        results = []
        for area_ind in range(1, orig.nbAreas + 1):
            # limits of each spatial zone
            ksel = (orig.areamap._data == area_ind)

            # Data in this spatio-spectral zone
            cube_temp = orig.cube_std._data[:, ksel]

            res = Compute_PCA_threshold(cube_temp, pfa_test)
            results.append(res)
            self._loginfo('Area %d, estimation mean/std/threshold: %f/%f/%f',
                          area_ind, res[4], res[5], res[3])

        (orig.testO2, orig.histO2, orig.binO2, self.thresO2, self.meaO2,
         self.stdO2) = zip(*results)


class ComputeGreedyPCA(Step):
    """ Loop on each zone of the data cube and compute the greedy PCA.

    The test (test_fun) and the threshold (threshold_test) define the part
    of the each zone of the cube to segment in nuisance and background.
    A part of the background part (1/Noise_population %) is used to compute
    a mean background, a signature.

    The Nuisance part is orthogonalized to this signature in order to not
    loose this part during the greedy process. SVD is performed on nuisance
    in order to modelized the nuisance part and the principal eigen vector,
    only one, is used to perform the projection of the whole set of data:
    Nuisance and background. The Nuisance spectra which satisfied the test
    are updated in the background computation and the background is so
    cleaned from sources signature. The iteration stop when all the spectra
    satisfy the criteria

    Parameters
    ----------
    Noise_population : float
        Fraction of spectra used to estimate the background signature
    itermax : int
        Maximum number of iterations
    threshold_list : list
        User given list of threshold (not pfa) to apply
        on each area, the list is of lenght nbAreas
        or of lenght 1. Before using this option
        make sure to have good correspondance between
        the Areas and the threshold in list.
        Use: self.plot_areas() to be sure.

    Returns
    -------
    self.cube_faint : `~mpdaf.obj.Cube`
        Projection on the eigenvectors associated to the lower
        eigenvalues of the data cube (representing the faint signal)
    self.mapO2 : `~mpdaf.obj.Image`
        The numbers of iterations used by testO2 for each spaxel

    """

    name = 'compute_greedy_PCA'
    desc = 'Greedy PCA computation'
    cube_faint = DataObj('cube')
    mapO2 = DataObj('image')
    require = ('preprocessing', 'areas', 'compute_PCA_threshold')

    def run(self, orig, Noise_population=50,
            itermax: 'Max number of iterations'=100, threshold_list=None):
        thr = orig.thresO2 if threshold_list is None else threshold_list
        orig.param['threshold_list'] = thr
        self._loginfo('   - List of threshold = %s',
                      ' '.join("%.2f" % x for x in thr))
        self._loginfo('Compute greedy PCA on each zone')
        faint, mapO2, nstop = Compute_GreedyPCA_area(
            orig.nbAreas, orig.cube_std._data, orig.areamap._data,
            Noise_population, thr, itermax, orig.testO2)
        if nstop > 0:
            self._logwarning('The iterations have been reached the limit '
                             'of %d in %d cases', itermax, nstop)

        self._loginfo('Save the faint signal in self.cube_faint')
        self.store_cube('cube_faint', faint)
        self._loginfo('Save the numbers of iterations used by the'
                      ' testO2 for each spaxel in self.mapO2')
        self.store_image('mapO2', mapO2)


class ComputeTGLR(Step):
    """Compute the cube of GLR test values.

    The test is done on the cube containing the faint signal
    (``self.cube_faint``) and it uses the PSF and the spectral profile.
    The correlation can be computed per "area"  for low memory system.
    Then a Loop on each zone of ``self.cube_correl`` is performed to
    compute for each zone:

    - The local maxima distribution of each zone
    - the p-values associated to the local maxima,
    - the p-values associated to the number of thresholded p-values
      of the correlations per spectral channel,
    - the final p-values which are the thresholded pvalues associated
      to the T_GLR values divided by twice the pvalues associated to the
      number of thresholded p-values of the correlations per spectral channel.

    Parameters
    ----------
    NbSubcube : int
        Number of sub-cubes for the spatial segmentation
        If NbSubcube>1 the correlation and local maximas and
        minimas are performed on smaller subcube and combined
        after. Useful to avoid swapp
    neighbors : int
        Connectivity of contiguous voxels
    ncpu : int
        Number of CPUs used

    Returns
    -------
    self.cube_correl : `~mpdaf.obj.Cube`
        Cube of T_GLR values
    self.cube_profile : `~mpdaf.obj.Cube` (type int)
        Number of the profile associated to the T_GLR
    self.maxmap : `~mpdaf.obj.Image`
        Map of maxima along the wavelength axis
    self.cube_local_max : `~mpdaf.obj.Cube`
        Local maxima from max correlation
    self.cube_local_min : `~mpdaf.obj.Cube`
        Local maxima from minus min correlation

    """

    name = 'compute_TGLR'
    desc = 'GLR test'
    cube_correl = DataObj('cube')
    cube_profile = DataObj('cube')
    cube_local_min = DataObj('cube')
    cube_local_max = DataObj('cube')
    maxmap = DataObj('image')
    require = ('compute_greedy_PCA', )

    def run(self, orig, NbSubcube=1, neighbors=26, ncpu=1):
        if ncpu > 1:
            try:
                import mkl_fft  # noqa
            except ImportError:
                pass
            else:
                warnings.warn('using multiprocessing (ncpu>1) is not possible '
                              'with the mkl_fft package, it will crash')

        # TGLR computing (normalized correlations)
        self._loginfo('Correlation')
        correl, profile, correl_min = Correlation_GLR_test(
            orig.cube_faint._data, orig.var, orig.PSF, orig.wfields,
            orig.profiles, ncpu)

        self._loginfo('Save the TGLR value in self.cube_correl')
        correl[orig.mask] = 0
        self.store_cube('cube_correl', correl)

        self._loginfo('Save the number of profile associated to the TGLR'
                      ' in self.cube_profile')
        profile[orig.mask] = 0
        self.store_cube('cube_profile', profile)

        self._loginfo('Save the map of maxima in self.maxmap')
        self.store_image('maxmap', np.amax(correl, axis=0))

        self._loginfo('Compute p-values of local maximum of correlation '
                      'values')
        inty, intx = Spatial_Segmentation(orig.Nx, orig.Ny, NbSubcube)
        cube_local_max, cube_local_min = Compute_local_max_zone(
            correl, correl_min, orig.mask, intx, inty, NbSubcube, neighbors)
        self._loginfo('Save self.cube_local_max from max correlations')
        self.store_cube('cube_local_max', cube_local_max)
        self._loginfo('Save self.cube_local_min from min correlations')
        self.store_cube('cube_local_min', cube_local_min)


class ComputePurityThreshold(Step):
    """Find the threshold  for a given purity

    Parameters
    ----------
    purity : float
        purity to automatically compute the threshold
    tol_spat : int
        spatial tolerance for the spatial merging (distance in pixels)
        TODO en fonction du FWHM
    tol_spec : int
        spectral tolerance for the spatial merging (distance in pixels)
    spat_size : int
        spatiale size of the spatiale filter
    spect_size : int
        spectral lenght of the spectral filter
    auto : tuple (npts1,npts2,pmargin)
        nb of threshold sample for iteration 1 and 2, margin in purity
        default (5,15,0.1
    threshlist : list
        list of thresholds to compute the purity

    Returns
    -------
    self.threshold_correl : float
        Estimated threshold
    self.Pval_r : array
        Purity curves
    self.index_pval : array
        Indexes of the purity curves
    self.Det_M : list
        Number of detections in +DATA
    self.Det_m : list
        Number of detections in -DATA

    """

    name = 'compute_purity_threshold'
    desc = 'Compute Purity threshold'
    Pval_r = DataObj('array')
    index_pval = DataObj('array')
    Det_M = DataObj('array')
    Det_m = DataObj('array')
    require = ('compute_TGLR', )

    def run(self, orig, purity=.9, tol_spat=3, tol_spec=5, spat_size=19,
            spect_size=10, auto=(5, 15, 0.1), threshlist=None):
        orig.param['purity'] = purity
        self._loginfo('Estimation of threshold with purity = %.2f', purity)
        threshold, self.Pval_r, self.index_pval, self.Det_m, self.Det_M = \
            Compute_threshold_purity(
                purity, orig.cube_local_max._data, orig.cube_local_min._data,
                orig.segmap.data, spat_size, spect_size, tol_spat, tol_spec,
                True, True, auto, threshlist)
        orig.param['threshold'] = threshold
        self._loginfo('Threshold: %.2f ', threshold)


class Detection(Step):
    """Detections on local maxima from max correlation + spatia-spectral
    merging in order to create the first catalog.

    Parameters
    ----------
    threshold : float
        User threshod if the estimated threshold is not good

    Returns
    -------
    self.Cat0 : astropy.Table
        First catalog. Columns: ID ra dec lbda x0 y0 z0 profile seg_label T_GLR
    self.det_correl_min : (array, array, array)
        3D positions of detections in correl_min

    """

    name = 'detection'
    desc = 'Thresholding and spatio-spectral merging'
    Cat0 = DataObj('table')
    det_correl_min = DataObj('array')

    def run(self, orig, threshold=None):
        if threshold is not None:
            orig.param['threshold'] = threshold

        pur_params = orig.param['compute_purity_threshold']['params']
        self.Cat0, self.det_correl_min = Create_local_max_cat(
            orig.param['threshold'], orig.cube_local_max._data,
            orig.cube_local_min._data, orig.segmap.data,
            pur_params['spat_size'], pur_params['spect_size'],
            pur_params['tol_spat'], pur_params['tol_spec'],
            True, orig.cube_profile._data, orig.wcs, orig.wave
        )
        _format_cat(self.Cat0)
        self._loginfo('Save the catalogue in self.Cat0 (%d sources %d lines)',
                      len(np.unique(self.Cat0['ID'])), len(self.Cat0))

    def load(self, outpath):
        if self.status is not Status.DUMPED:
            # If the step was not dumped previously, there is nothing to load
            return

        super().load(outpath)

        if self.det_correl_min is not None:
            self.det_correl_min = self.det_correl_min.astype(int)
            if self.det_correl_min.shape == (3,):
                self.det_correl_min = self.det_correl_min.reshape(3, 1)


class DetectionLost(Step):
    """Detections on local maxima of std cube + spatia-spectral
    merging in order to create an complementary catalog. This catalog is
    merged with the catalog Cat0 in order to create the catalog Cat1

    Parameters
    ----------
    purity : float
        purity to automatically compute the threshold
        If None, previous purity is used
    auto : tuple (npts1,npts2,pmargin)
        nb of threshold sample for iteration 1 and 2, margin in purity
        default (5,15,0.1)
    threshlist : list
        list of thresholds to compute the purity default None

    Returns
    -------
    self.threshold_correl : float
        Estimated threshold used to detect complementary
        lines on local maxima of std cube
    self.Pval_r_comp : array
        Purity curves
    self.index_pval_comp : array
        Indexes of the purity curves
    self.Det_M_comp : list
        Number of detections in +DATA
    self.Det_m_comp : list
        Number of detections in -DATA
    self.Cat1 : astropy.Table
        New catalog.
        Columns: ID ra dec lbda x0 y0 z0 profile seg_label T_GLR STD comp

    """

    name = 'detection_lost'
    desc = 'Thresholding and spatio-spectral merging'
    Cat1 = DataObj('table')
    Pval_r_comp = DataObj('array')
    index_pval_comp = DataObj('array')
    Det_M_comp = DataObj('array')
    Det_m_comp = DataObj('array')
    require = ('detection', )

    def run(self, orig, purity=None, auto=(5, 15, 0.1), threshlist=None):
        self._loginfo('Compute local maximum of std cube values')
        NbSubcube = orig.param['compute_TGLR']['params']['NbSubcube']
        neighbors = orig.param['compute_TGLR']['params']['neighbors']
        inty, intx = Spatial_Segmentation(orig.Nx, orig.Ny, NbSubcube)
        cube_local_max_faint_dct, cube_local_min_faint_dct = \
            Compute_local_max_zone(orig.cube_std.data, orig.cube_std.data,
                                   orig.mask, intx, inty, NbSubcube, neighbors)

        pur_params = orig.param['compute_purity_threshold']['params']

        # complementary catalog
        cube_local_max_faint_dct, cube_local_min_faint_dct = CleanCube(
            cube_local_max_faint_dct, cube_local_min_faint_dct,
            orig.Cat0, orig.det_correl_min, orig.Nz, orig.Nx, orig.Ny,
            pur_params['spat_size'], pur_params['spect_size'])

        if purity is None:
            purity = pur_params['purity']
        orig.param['purity2'] = purity

        self._loginfo('Threshold computed with purity = %.1f', purity)

        orig.cube_local_max_faint_dct = cube_local_max_faint_dct
        orig.cube_local_min_faint_dct = cube_local_min_faint_dct

        threshold2, self.Pval_r_comp, self.index_pval_comp, self.Det_m_comp, \
            self.Det_M_comp = Compute_threshold_purity(
                purity,
                cube_local_max_faint_dct,
                cube_local_min_faint_dct,
                orig.segmap._data,
                pur_params['spat_size'],
                pur_params['spect_size'],
                pur_params['tol_spat'],
                pur_params['tol_spec'],
                True, False,
                auto, threshlist)
        orig.param['threshold2'] = threshold2
        self._loginfo('Threshold: %.2f ', threshold2)

        if threshold2 == np.inf:
            Cat1 = orig.Cat0.copy()
            Cat1['comp'] = 0
            Cat1['STD'] = 0
        else:
            Catcomp, _ = Create_local_max_cat(threshold2,
                                              cube_local_max_faint_dct,
                                              cube_local_min_faint_dct,
                                              orig.segmap._data,
                                              pur_params['spat_size'],
                                              pur_params['spect_size'],
                                              pur_params['tol_spat'],
                                              pur_params['tol_spec'],
                                              True,
                                              orig.cube_profile._data,
                                              orig.wcs, orig.wave)
            Catcomp.rename_column('T_GLR', 'STD')
            # merging
            Cat0 = orig.Cat0.copy()
            Cat0['comp'] = 0
            Catcomp['comp'] = 1
            Catcomp['ID'] += (Cat0['ID'].max() + 1)
            Cat1 = _format_cat(vstack([Cat0, Catcomp]))
            # vstack creates a masked Table, masking the missing values. But
            # a bug with Astropy/Numpy 1.14 is causing the Cat1 table to be
            # modified later by Cat2 operations, if it was not dumped before.
            # So for now we transform the table to a non-masked one.
            Cat1 = Cat1.filled()

        ns = len(np.unique(Cat1['ID']))
        ds = ns - len(np.unique(orig.Cat0['ID']))
        nl = len(Cat1)
        dl = nl - len(orig.Cat0)
        self.Cat1 = Cat1
        self._loginfo('Save the catalogue in self.Cat1'
                      ' (%d [+%s] sources %d [+%d] lines)', ns, ds, nl, dl)


class ComputeSpectra(Step):
    """Compute the estimated emission line and the optimal coordinates

    for each detected lines in a spatio-spectral grid (each emission line
    is estimated with the deconvolution model ::

        subcube = FSF*line -> line_est = subcube*fsf/(fsf^2))

    Via PCA LS or denoised PCA LS Method

    Parameters
    ----------
    grid_dxy : int
        Maximum spatial shift for the grid
    spectrum_size_fwhm: float
        The length of the spectrum to keep around each line as a factor of
        the fitted line FWHM.

    Returns
    -------
    self.Cat2 : astropy.Table
        Catalogue of parameters of detected emission lines.
        Columns: ra dec lbda x0 x y0 y z0 z T_GLR profile
        residual flux num_line purity
    self.spectra : list of `~mpdaf.obj.Spectrum`
        Estimated lines

    """

    name = 'compute_spectra'
    desc = 'Lines estimation'
    Cat2 = DataObj('table')
    spectra = DataObj('spectra')
    require = ('detection_lost', )

    def run(self, orig, grid_dxy=0, spectrum_size_fwhm=6):
        self.Cat2, Cat_est_line_raw_T, Cat_est_line_var_T = Estimation_Line(
            orig.Cat1, orig.cube_raw, orig.var, orig.PSF,
            orig.wfields, orig.wcs, orig.wave, size_grid=grid_dxy,
            criteria='flux', order_dct=30, horiz_psf=1, horiz=5
        )

        self._loginfo('Purity estimation')
        tmp_Cat2 = Purity_Estimation(self.Cat2,
                                     [orig.Pval_r, orig.Pval_r_comp],
                                     [orig.index_pval, orig.index_pval_comp])
        # Remove duplicated lines
        unique_idx = unique_lines(tmp_Cat2)
        self.Cat2 = tmp_Cat2[unique_idx]
        Cat_est_line_raw_T = np.array(Cat_est_line_raw_T)[unique_idx]
        Cat_est_line_var_T = np.array(Cat_est_line_var_T)[unique_idx]

        _format_cat(self.Cat2)

        self._loginfo('Save the updated catalogue in self.Cat2 (%d lines)',
<<<<<<< HEAD
                      len(orig.Cat2))
        nb_duplicated = len(tmp_Cat2) - len(orig.Cat2)
        if nb_duplicated:
            self._loginfo('%d lines were removed for being duplicates.',
                          nb_duplicated)
=======
                      len(self.Cat2))
        self._loginfo('%d lines were removed for being duplicates.',
                      len(tmp_Cat2) - len(self.Cat2))
>>>>>>> dd89c159

        # Radius for spectrum trimming
        radius = np.ceil(np.array(orig.FWHM_profiles) * spectrum_size_fwhm
                         / 2).astype(int)

        self.spectra = OrderedDict()
        for line_idx, (data, vari) in enumerate(zip(Cat_est_line_raw_T,
                                                    Cat_est_line_var_T)):
            profile, z, num_line = self.Cat2[line_idx]['profile', 'z',
                                                       'num_line']
            line_z_min = z - radius[profile]
            line_z_max = z + radius[profile]
            self.spectra[num_line] = Spectrum(
                data=data, var=vari, wave=orig.wave, mask=np.ma.nomask
            ).subspec(line_z_min, line_z_max, unit=None)

        self._loginfo('Save estimated spectrum of each line in self.spectra')


class CleanResults(Step):
    """Clean the various results.

    This step does several things to “clean” the results of ORIGIN:

    - Some lines are associated to the same source but are very near
      considering their z positions.  The lines are all marked as merged in
      the brightest line of the group (but are kept in the line table).
    - A table of unique sources is created.

    Attributes added to the ORIGIN object:
    - `Cat3_lines`: clean table of lines;
    - `Cat3_sources`: table of unique sources

    Parameters
    ----------
    merge_lines_z_threshold: int
        z axis pixel threshold used when merging similar lines.

    """

    name = 'clean_results'
    desc = 'Results cleaning'
    Cat3_lines = DataObj('table')
    Cat3_sources = DataObj('table')
    require = ('compute_spectra', )

    def run(self, orig, merge_lines_z_threshold=5, spectrum_size_fwhm=3):
        self.Cat3_lines = merge_similar_lines(orig.Cat2)
        self.Cat3_sources = unique_sources(orig.Cat3_lines)

        self._loginfo('Save the unique source catalogue in self.Cat3_sources'
                      ' (%d lines)', len(orig.Cat3_sources))
        self._loginfo('Save the cleaned lines in self.Cat3_lines (%d lines)',
                      len(orig.Cat3_lines))
        nb_line_merged = np.sum(~orig.Cat3_lines['merged_in'].mask)
        if nb_line_merged:
            self._loginfo('%d lines were merged in nearby lines.',
                          nb_line_merged)


class CreateMasks(Step):
    """Create source masks and sky masks.

    This step create the mask and sky mask for each source.

    Parameters
    ----------
    path : str
        Path where the masks will be saved.
    overwrite : bool
        Overwrite the folder if it already exists
    mask_size: int
        Widht in pixel for the square masks.
    seg_thres_factor: float
        Factor applied to the detection threshold to get the threshold used
        for mask creation.

    """

    name = 'create_masks'
    desc = 'Mask creation'
    require = ('clean_results', )

    def run(self, orig, path=None, overwrite=True, mask_size=50,
            seg_thres_factor=.5):
        if path is None:
            out_dir = '%s/masks' % orig.outpath
        else:
            if os.path.exists(path):
                raise IOError("Invalid path: {0}".format(path))
            path = os.path.normpath(path)
            out_dir = '%s/%s/masks' % (path, orig.name)

        if overwrite:
            shutil.rmtree(out_dir, ignore_errors=True)
        os.makedirs(out_dir, exist_ok=True)

        orig.param['mask_filename_tpl'] = f"{out_dir}/source-mask-%0.5d.fits"
        orig.param['skymask_filename_tpl'] = f"{out_dir}/sky-mask-%0.5d.fits"

        create_masks(
            line_table=orig.Cat3_lines,
            source_table=orig.Cat3_sources,
            profile_fwhm=orig.FWHM_profiles,
            cube_correl=orig.cube_correl,
            threshold_correl=orig.threshold_correl,
            cube_std=orig.cube_std,
            threshold_std=orig.threshold_std,
            segmap=orig.segmap,
            out_dir=out_dir,
            mask_size=mask_size,
            seg_thres_factor=seg_thres_factor,
            plot_problems=True)


class SaveSources(Step):
    """Create the source file for each source.

    Parameters
    ----------
    version: str
        Version number of the source files.
    path: str
        Path where the sources will be saved.
    n_job: int
        Number of jobs for parallel processing.
    author: str
        Name of the author to add in the sources.
    nb_fwhm: float
        Factor multiplying the FWHM of a line to compute the width of the
        associated narrow band image.
    size: float
        Side of the square used for cut-outs around the source position
        (for images and sub-cubes) in arc-seconds.
    expmap_filename: str
        Name of the file containing the exposure map to add to the source.
    overwrite: bool
        Overwrite the folder if it already exists.

    """

    name = 'save_sources'
    desc = 'Save sources'

    def run(self, orig, version, *, path=None, n_jobs=1, author="",
            nb_fwhm=2, size=5, expmap_filename=None, overwrite=True):

        if path is None:
            outpath = orig.outpath
        else:
            if not os.path.exists(path):
                raise IOError("Invalid path: {0}".format(path))
            outpath = os.path.join(os.path.normpath(path), orig.name)
        out_dir = os.path.join(outpath, 'sources')
        catname = os.path.join(outpath, '%s.fits' % orig.name)

        if overwrite:
            shutil.rmtree(out_dir, ignore_errors=True)
        os.makedirs(out_dir, exist_ok=True)

        # We need the correlation cube and the spectrum FITS files saved to
        # disk.
        orig.write()

        from .source_creation import create_all_sources
        create_all_sources(
            cat3_sources=orig.Cat3_sources,
            cat3_lines=orig.Cat3_lines,
            origin_params=orig.param,
            cube_cor_filename=os.path.join(outpath, 'cube_correl.fits'),
            mask_filename_tpl=orig.param['mask_filename_tpl'],
            skymask_filename_tpl=orig.param['skymask_filename_tpl'],
            spectra_fits_filename=os.path.join(outpath, 'spectra.fits'),
            version=version,
            profile_fwhm=orig.FWHM_profiles,
            out_tpl=os.path.join(out_dir, 'source-%0.5d.fits'),
            n_jobs=n_jobs,
            author=author,
            nb_fwhm=nb_fwhm,
            size=size,
            expmap_filename=expmap_filename,
        )

        # create the final catalog
        self._loginfo('Create the final catalog...')
        catF = Catalog.from_path(out_dir, fmt='working')
        catF.write(catname, overwrite=overwrite)


"""This defines the list of all processing steps."""
STEPS = [
    Preprocessing,
    CreateAreas,
    ComputePCAThreshold,
    ComputeGreedyPCA,
    ComputeTGLR,
    ComputePurityThreshold,
    Detection,
    DetectionLost,
    ComputeSpectra,
    CleanResults,
    CreateMasks,
    SaveSources
]<|MERGE_RESOLUTION|>--- conflicted
+++ resolved
@@ -918,17 +918,11 @@
         _format_cat(self.Cat2)
 
         self._loginfo('Save the updated catalogue in self.Cat2 (%d lines)',
-<<<<<<< HEAD
                       len(orig.Cat2))
         nb_duplicated = len(tmp_Cat2) - len(orig.Cat2)
         if nb_duplicated:
             self._loginfo('%d lines were removed for being duplicates.',
                           nb_duplicated)
-=======
-                      len(self.Cat2))
-        self._loginfo('%d lines were removed for being duplicates.',
-                      len(tmp_Cat2) - len(self.Cat2))
->>>>>>> dd89c159
 
         # Radius for spectrum trimming
         radius = np.ceil(np.array(orig.FWHM_profiles) * spectrum_size_fwhm
