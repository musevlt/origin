"""Copyright 2010-2016 CNRS/CRAL

This file is part of MPDAF.

MPDAF is free software: you can redistribute it and/or modify
it under the terms of the GNU General Public License as published by
the Free Software Foundation; either version 3 of the License, or
(at your option) any later version

MPDAF is distributed in the hope that it will be useful,
but WITHOUT ANY WARRANTY; without even the implied warranty of
MERCHANTABILITY or FITNESS FOR A PARTICULAR PURPOSE.  See the
GNU General Public License for more details.

You should have received a copy of the GNU General Public License
along with MPDAF.  If not, see <http://www.gnu.org/licenses/>.


ORIGIN: detectiOn and extRactIon of Galaxy emIssion liNes

This software has been developped by Carole Clastres under the supervision of
David Mary (Lagrange institute, University of Nice) and ported to python by
Laure Piqueras (CRAL). From November 2016 the software is updated by Antony
Schutz under the supervision of David Mary

The project is funded by the ERC MUSICOS (Roland Bacon, CRAL).
Please contact Carole for more info at carole.clastres@univ-lyon1.fr
Please contact Antony for more info at antonyschutz@gmail.com

lib_origin.py contains the methods that compose the ORIGIN software
"""
from __future__ import absolute_import, division

import astropy.units as u
import logging
import numpy as np
import os.path

<<<<<<< HEAD
from astropy.io import fits
from astropy.table import Table, Column, MaskedColumn
from astropy.utils.console import ProgressBar
=======
from astropy.table import Table, Column
>>>>>>> 084be139
from astropy.modeling.models import Gaussian1D
from astropy.modeling.fitting import LevMarLSQFitter
from astropy.nddata import NDDataRef
from astropy.stats import gaussian_sigma_to_fwhm
from astropy.wcs import WCS
from functools import wraps
from joblib import Parallel, delayed
from numpy import fft
from scipy import stats, fftpack
from scipy.signal import fftconvolve
from scipy.ndimage import measurements, filters
from scipy.ndimage import binary_erosion, binary_dilation
from scipy.spatial import ConvexHull
from scipy.sparse.linalg import svds
from six.moves import range, zip
from scipy.interpolate import interp1d
from time import time

from mpdaf.obj import Cube, Image, Spectrum
from mpdaf.sdetect import Source

from .source_masks import gen_source_mask

__version__ = '3.0 beta'


def timeit(f):
    """Decorator which prints the execution time of a function."""
    @wraps(f)
    def timed(*args, **kw):
        logger = logging.getLogger('origin')
        t0 = time()
        result = f(*args, **kw)
        logger.debug('%s executed in %0.1fs', f.__name__, time() - t0)
        return result
    return timed


def isnotebook():  # pragma: no cover
    try:
        shell = get_ipython().__class__.__name__
        if shell == 'ZMQInteractiveShell':
            return True   # Jupyter notebook or qtconsole
        elif shell == 'TerminalInteractiveShell':
            return False  # Terminal running IPython
        else:
            return False  # Other type (?)
    except NameError:
        return False      # Probably standard Python interpreter


def ProgressBar(*args, **kwargs):
    from tqdm import tqdm, tqdm_notebook
    func = tqdm_notebook if isnotebook() else tqdm
    return func(*args, **kwargs)


def orthogonal_projection(a, b):
    """Compute the orthogonal projection: ``np.dot(np.dot(a, a.T), b)``."""
    # Using multi_dot which is faster than np.dot(np.dot(a, a.T), b)
    # Another option would be to use einsum, less readable but also very
    # fast with Numpy 1.14+ and optimize=True. This seems to be as fast as
    # multi_dot.
    # return np.einsum('i,j,jk->ik', a, a, b, optimize=True)
    if a.ndim == 1:
        a = a[:, None]
    return np.linalg.multi_dot([a, a.T, b])


@timeit
def Spatial_Segmentation(Nx, Ny, NbSubcube, start=None):
    """Function to compute the limits in pixels for each zone.
    Each zone is computed from the left to the right and the top to the bottom
    First pixel of the first zone has coordinates : (row,col) = (Nx,1).

    Parameters
    ----------
    Nx        : integer
                Number of columns
    Ny        : integer
                Number of rows
    NbSubcube : integer
                Number of subcubes for the spatial segmentation
    start     : tuple
                if not None, the tupe is the (y,x) starting point
    Returns
    -------
    intx, inty : integer, integer
                  limits in pixels of the columns/rows for each zone

    Date  : Dec,10 2015
    Author: Carole Clastre (carole.clastres@univ-lyon1.fr)
    """
    # Segmentation of the rows vector in Nbsubcube parts from the right to the
    # left
    inty = np.linspace(Ny, 0, NbSubcube + 1, dtype=np.int)
    # Segmentation of the columns vector in Nbsubcube parts from the left to
    # the right
    intx = np.linspace(0, Nx, NbSubcube + 1, dtype=np.int)

    if start is not None:
        inty += start[0]
        intx += start[1]

    return inty, intx


def DCTMAT(nl, order):
    """Return the DCT Matrix[:,:order+1] of nl

    Parameters
    ----------
    order : int
        order of the dct (spectral length)

    Returns
    -------
    array: DCT Matrix

    """
    yy, xx = np.mgrid[:nl, :order + 1]
    D0 = np.sqrt(2 / nl) * np.cos((xx + 0.5) * (np.pi / nl) * yy)
    D0[0, :] /= np.sqrt(2)
    return D0


def continuum(D0, D0T, var, w_raw_var):
    A = np.linalg.inv(np.dot(D0T / var, D0))
    return np.dot(np.dot(np.dot(D0, A), D0T), w_raw_var)


@timeit
def dct_residual(w_raw, order, var, approx):
    """Function to compute the residual of the DCT on raw data.

    Parameters
    ----------
    RAW     :   array
                the RAW data

    order   :   integer
                The number of atom to keep for the dct decomposition

    var : array
          Variance

    Returns
    -------
    Faint     : array
                residual from the dct decomposition

    Date  : Mar, 28 2017
    Author: antony schutz (antonyschutz@gmail.com)
    """
    nl = w_raw.shape[0]
    D0 = DCTMAT(nl, order)
    if approx:
        A = np.dot(D0, D0.T)
        cont = np.tensordot(A, w_raw, axes=(0, 0))
    else:
        w_raw_var = w_raw / var
        D0T = D0.T
        cont = Parallel()(
            delayed(continuum)(D0, D0T, var[:, i, j], w_raw_var[:, i, j])
            for i in range(w_raw.shape[1]) for j in range(w_raw.shape[2]))
        cont = np.asarray(cont).T.reshape(w_raw.shape)
    #    cont = np.empty_like(w_raw)
    #    for i in range(w_raw.shape[1]):
    #        for j in range(w_raw.shape[2]):
    #            A = np.linalg.inv(np.dot(D0T/var[:,i,j], D0))
    #            cont[:,i,j] = np.dot(np.dot(np.dot(D0,A),D0T), w_raw_var[:,i,j])

    Faint = w_raw - cont
    return Faint, cont


@timeit
def Compute_Standardized_data(cube_dct, mask, var):
    """Function to compute the standardized data.

    Parameters
    ----------
    cube_dct:   array
                output of dct_residual
    mask  :   array
             Mask array (expmap==0)
    var     : array
              variance array
    newvar  : boolean
              if true, variance is re-estimated

    Returns
    -------
    STD     :   array
                standardized data cube from cube dct
    VAR     :   array
                cube of variance

    Date  : Mar, 28 2017
    Author: antony schutz (antonyschutz@gmail.com)
    """
    cube_dct[mask] = np.nan
    mean_lambda = np.nanmean(cube_dct, axis=(1, 2))
    var[mask] = np.inf

    STD = (cube_dct - mean_lambda[:, np.newaxis, np.newaxis]) / np.sqrt(var)
    STD[mask] = 0
    return STD


def createradvar(cu, ot):
    """Function to compute the compactness of areas using variance of
    position. The variance is computed on the position given by
    adding one of the 'ot' to 'cu'

    Parameters
    ----------
    cu :   2D array
           The current array
    ot :   3D array
           The other array

    Returns
    -------
    var :     array
              The radial variances

    Date  : Sept,27 2017
    Author: Antony Schutz (antonyschutz@gmail.com)
    """
    N = ot.shape[0]
    out = np.zeros(N)
    for n in range(N):
        tmp = cu + ot[n, :, :]
        y, x = np.where(tmp > 0)
        r = np.sqrt((y - y.mean())**2 + (x - x.mean())**2)
        out[n] = np.var(r)
    return out


def fusion_areas(label, MinSize, MaxSize, option=None):
    """Function which merge areas which have a surface less than
    MinSize if the size after merging is less than MaxSize.
    The criteria of neighboor can be related to the minimum surface
    or to the compactness of the output area

    Parameters
    ----------
    label   :   area
                The labels of areas
    MinSize :   number
                The size of areas under which they need to merge
    MaxSize :   number
                The size of areas above which they cant merge
    option  :   string
                if 'var' the compactness criteria is used
                if None the minimum surface criteria is used

    Returns
    -------
    label :     array
                The labels of merged areas

    Date  : Sept,27 2017
    Author: Antony Schutz (antonyschutz@gmail.com)
    """
    while True:
        indlabl = np.argsort(np.sum(label, axis=(1, 2)))
        tampon = label.copy()
        for n in indlabl:
            # if the label is not empty
            cu = label[n, :, :]
            cu_size = np.sum(cu)

            if cu_size > 0 and cu_size < MinSize:
                # search for neighboor
                labdil = label[n, :, :].copy()
                labdil = binary_dilation(labdil, iterations=1)

                # only neighboor
                test = np.sum(label * labdil[np.newaxis, :, :], axis=(1, 2)) > 0

                indice = np.where(test == 1)[0]
                ind = np.where(indice != n)[0]
                indice = indice[ind]

                # BOUCLER SUR LES CANDIDATS
                ot = label[indice, :, :]

                # test size of current with neighboor
                if option is None:
                    test = np.sum(ot, axis=(1, 2))
                elif option == 'var':
                    test = createradvar(cu, ot)
                else:
                    raise IOError('bad o^ption')

                if len(test) > 0:
                    # keep the min-size
                    ind = np.argmin(test)
                    cand = indice[ind]
                    if (np.sum(label[n, :, :]) + test[ind]) < MaxSize:
                        label[n, :, :] += label[cand, :, :]
                        label[cand, :, :] = 0

        # clean empty area
        ind = np.sum(label, axis=(1, 2)) > 0
        label = label[ind, :, :]
        tampon = tampon[ind, :, :]

        if np.sum(tampon - label) == 0:
            break
    return label


@timeit
def area_segmentation_square_fusion(nexpmap, MinS, MaxS, NbSubcube, Ny, Nx):
    """Function to create non square area based on continuum test. The full
    2D image is first segmented in subcube. The area are fused in case they
    are too small. Thanks to the continuum test, detected sources are
    fused with associated area. The convex enveloppe of the sources inside
    each area is then done. Finally all the convex enveloppe growth until
    using all the pixels

    Parameters
    ----------
    nexpmap :   2D array
                the active pixel of the image
    MinS    :   number
                The size of areas under which they need to merge
    MaxS    :   number
                The size of areas above which they cant merge
    NbSubcube : integer
                Number of subcubes for the spatial segmentation
    Nx        : integer
                Number of columns
    Ny        : integer
                Number of rows


    Returns
    -------
    label :     array
                label of the fused square

    Date  : Sept,13 2017
    Author: Antony Schutz (antonyschutz@gmail.com)
    """
    # square area index with borders
    Vert = np.sum(nexpmap, axis=1)
    Hori = np.sum(nexpmap, axis=0)
    y1 = np.where(Vert > 0)[0][0]
    x1 = np.where(Hori > 0)[0][0]
    y2 = Ny - np.where(Vert[::-1] > 0)[0][0]
    x2 = Nx - np.where(Hori[::-1] > 0)[0][0]
    start = (y1, x1)
    inty, intx = Spatial_Segmentation(Nx, Ny, NbSubcube, start=start)

    # % FUSION square AREA
    label = []
    for numy in range(NbSubcube):
        for numx in range(NbSubcube):
            y1, y2, x1, x2 = inty[numy + 1], inty[numy], intx[numx], intx[numx + 1]
            tmp = nexpmap[y1:y2, x1:x2]
            if np.mean(tmp) != 0:
                labtest = measurements.label(tmp)[0]
                labtmax = labtest.max()

                for n in range(labtmax):
                    label_tmp = np.zeros((Ny, Nx))
                    label_tmp[y1:y2, x1:x2] = (labtest == (n + 1))
                    label.append(label_tmp)

    label = np.array(label)
    return fusion_areas(label, MinS, MaxS)


@timeit
def area_segmentation_sources_fusion(labsrc, label, pfa, Ny, Nx):
    """Function to create non square area based on continuum test. Thanks
    to the continuum test, detected sources are fused with associated area.
    The convex enveloppe of the sources inside
    each area is then done. Finally all the convex enveloppe growth until
    using all the pixels

    Parameters
    ----------
    labsrc : array
             segmentation map
    label :     array
                label of fused square generated in
                area_segmentation_square_fusion
    pfa   :     float
                Pvalue for the test which performs segmentation
    NbSubcube : integer
                Number of subcubes for the spatial segmentation
    Nx        : integer
                Number of columns
    Ny        : integer
                Number of rows


    Returns
    -------
    label_out : array
                label of the fused square and sources

    Date  : Sept,13 2017
    Author: Antony Schutz (antonyschutz@gmail.com)
    """

    # compute the sources label
    nlab = labsrc.max()
    sources = np.zeros((nlab, Ny, Nx))
    for n in range(1, nlab + 1):
        sources[n - 1, :, :] = (labsrc == n) > 0
    sources_save = sources.copy()

    nlabel = label.shape[0]
    nsrc = sources.shape[0]
    for n in range(nsrc):
        cu_src = sources[n, :, :]
        # find the area in which the current source
        # has bigger probability to be

        test = np.sum(cu_src[np.newaxis, :, :] * label, axis=(1, 2))
        if len(test) > 0:
            ind = np.argmax(test)
            # associate the source to the label
            label[ind, :, :] = (label[ind, :, :] + cu_src) > 0
            # mask other labels from this sources
            mask = (1 - label[ind, :, :])[np.newaxis, :, :]
            ot_lab = np.delete(np.arange(nlabel), ind)
            label[ot_lab, :, :] *= mask
            # delete the source
            sources[n, :, :] = 0

    return label, np.sum(sources_save, axis=0)


@timeit
def area_segmentation_convex_fusion(label, src):
    """Function to compute the convex enveloppe of the sources inside
    each area is then done. Finally all the convex enveloppe growth until
    using all the pixels

    Parameters
    ----------
    label :     array
                label containing the fusion of fused squares and sources
                generated in area_segmentation_sources_fusion
    src :       array
                label of estimated sources from segmentation map

    Returns
    -------
    label_out : array
                label of the convex

    Date  : Sept,13 2017
    Author: Antony Schutz (antonyschutz@gmail.com)
    """
    label_fin = []
    # for each label
    for lab_n in range(label.shape[0]):

        # keep only the sources inside the label
        lab = label[lab_n, :, :]
        data = src * lab
        if np.sum(data > 0):
            points = np.array(np.where(data > 0)).T

            y_0 = points[:, 0].min()
            x_0 = points[:, 1].min()

            points[:, 0] -= y_0
            points[:, 1] -= x_0

            sny, snx = points[:, 0].max() + 1, points[:, 1].max() + 1
            # compute the convex enveloppe of a sub part of the label
            lab_temp = Convexline(points, snx, sny)

            # in full size
            label_out = np.zeros((label.shape[1], label.shape[2]))
            label_out[y_0:y_0 + sny, x_0:x_0 + snx] = lab_temp
            label_out *= lab
            label_fin.append(label_out)

    return np.array(label_fin)


def Convexline(points, snx, sny):
    """Function to compute the convex enveloppe of the sources inside
    each area is then done and full the polygone

    Parameters
    ----------
    data :      array
                contain the position of source for one of the label
    snx,sny:    int,int
                the effective size of area in the label

    Returns
    -------
    lab_out :   array
                The filled convex enveloppe corresponding the sub label

    Date  : Sept,13 2017
    Author: Antony Schutz (antonyschutz@gmail.com)
    """

    # convex enveloppe vertices
    hull = ConvexHull(points)

    xs = hull.points[hull.simplices[:, 1]]
    xt = hull.points[hull.simplices[:, 0]]

    sny, snx = points[:, 0].max() + 1, points[:, 1].max() + 1
    tmp = np.zeros((sny, snx))

    # create le line between vertices
    for n in range(hull.simplices.shape[0]):
        x0, x1, y0, y1 = xs[n, 1], xt[n, 1], xs[n, 0], xt[n, 0]

        nx = np.abs(x1 - x0)
        ny = np.abs(y1 - y0)
        if ny > nx:
            xa, xb, ya, yb = y0, y1, x0, x1
        else:
            xa, xb, ya, yb = x0, x1, y0, y1
        if xa > xb:
            xb, xa, yb, ya = xa, xb, ya, yb

        indx = np.arange(xa, xb, dtype=int)
        N = len(indx)
        indy = np.array(ya + (indx - xa) * (yb - ya) / N, dtype=int)

        if ny > nx:
            tmpx, tmpy = indx, indy
            indy, indx = tmpx, tmpy

        tmp[indy, indx] = 1

    radius = 1
    dxy = 2 * radius
    x = np.linspace(-dxy, dxy, 1 + (dxy) * 2)
    y = np.linspace(-dxy, dxy, 1 + (dxy) * 2)
    xv, yv = np.meshgrid(x, y)
    r = np.sqrt(xv**2 + yv**2)
    mask = (np.abs(r) <= radius)

    # to close the lines
    conv_lab = fftconvolve(tmp, mask, mode='same') > 1e-9

    lab_out = conv_lab.copy()
    for n in range(conv_lab.shape[0]):
        ind = np.where(conv_lab[n, :] == 1)[0]
        lab_out[n, ind[0]:ind[-1]] = 1

    return lab_out


@timeit
def area_growing(label, mask):
    """Growing and merging of all areas

    Parameters
    ----------
    label :     array
                label containing convex enveloppe of each area
    mask :      array
                mask of positive pixels

    Returns
    -------
    label_out : array
                label of the convex envelop grown to the max number of pixels

    Date  : Sept,13 2017
    Author: Antony Schutz (antonyschutz@gmail.com)
    """
    # start by smaller
    set_ind = np.argsort(np.sum(label, axis=(1, 2)))
    # closure horizon
    niter = 20

    label_out = label.copy()
    nlab = label_out.shape[0]
    while True:
        s = np.sum(label_out)
        for n in set_ind:
            cu_lab = label_out[n, :, :]
            ind = np.delete(np.arange(nlab), n)
            ot_lab = label_out[ind, :, :]
            border = (1 - (np.sum(ot_lab, axis=0) > 0)) * mask
            # closure in all case + 1 dilation
            cu_lab = binary_dilation(cu_lab, iterations=niter + 1)
            cu_lab = binary_erosion(cu_lab, border_value=1, iterations=niter)
            label_out[n, :, :] = cu_lab * border
        if np.sum(label_out) == np.sum(mask) or np.sum(label_out) == s:
            break

    return label_out


@timeit
def area_segmentation_final(label, MinS, MaxS):
    """Merging of small areas and give index

    Parameters
    ----------
    label :   array
              label containing convex enveloppe of each area
    MinS    :   number
                The size of areas under which they need to merge
    MaxS    :   number
                The size of areas above which they cant merge

    Returns
    -------
    sety,setx : array
                list of index of each label

    Date  : Sept,13 2017
    Author: Antony Schutz (antonyschutz@gmail.com)
    """
    # if an area is too small
    label = fusion_areas(label, MinS, MaxS, option='var')

    # create label map
    areamap = np.zeros(label.shape[1:])
    for i in range(label.shape[0]):
        areamap[label[i, :, :] > 0] = i + 1
    return areamap


@timeit
def Compute_GreedyPCA_area(NbArea, cube_std, areamap, Noise_population,
                           threshold_test, itermax, testO2):
    """Function to compute the PCA on each zone of a data cube.

    Parameters
    ----------
    NbArea           : integer
                       Number of area
    cube_std         : array
                       Cube data weighted by the standard deviation
    areamap          : array
                       Map of areas
    Noise_population : float
                       Proportion of estimated noise part used to define the
                       background spectra
    threshold_test   : list
                       User given list of threshold (not pfa) to apply
                       on each area, the list is of lenght NbAreas
                       or of lenght 1.
    itermax          : integer
                       Maximum number of iterations
    testO2           : list of arrays
                       Result of the O2 test
    Returns
    -------
    cube_faint : array
                Faint greedy decomposition od STD Cube

    Date  : Mar, 28 2017
    Author: antony schutz (antonyschutz@gmail.com)
    """
    cube_faint = cube_std.copy()
    mapO2 = np.zeros(cube_std.shape[1:])
    nstop = 0
    for area_ind in range(1, NbArea + 1):
        # limits of each spatial zone
        ksel = (areamap == area_ind)

        # Data in this spatio-spectral zone
        cube_temp = cube_std[:, ksel]

        thr = threshold_test[area_ind - 1]
        test = testO2[area_ind - 1]
        cube_faint[:, ksel], mO2, kstop = Compute_GreedyPCA(
            cube_temp, test, thr, Noise_population, itermax)
        mapO2[ksel] = mO2
        nstop += kstop

    return cube_faint, mapO2, nstop


def Compute_PCA_threshold(faint, pfa_test):
    """

    Parameters
    ----------
    faint   :   array
                The 3D cube data clean
    pfa_test         : float
                       PFA of the test

    Returns
    -------
    histO2:
    frecO2:
    thresO2 :   Threshold for the O2 test
    """
    test = O2test(faint)

    # automatic threshold computation
    histO2, frecO2, thresO2, mea, std = Compute_thresh_PCA_hist(test, pfa_test)

    return test, histO2, frecO2, thresO2, mea, std


def Compute_GreedyPCA(cube_in, test, thresO2, Noise_population, itermax):
    """Function to compute greedy svd. thanks to the test (test_fun) and
    according to a defined threshold (threshold_test) the cube is segmented
    in nuisance and background part. A part of the background part
    (1/Noise_population %) is used to compute a mean background, a signature.
    The Nuisance part is orthogonalized to this signature in order to not
    loose this part during the greedy process. SVD is performed on nuisance
    in order to modelized the nuisance part and the principal eigen vector,
    only one, is used to perform the projection of the whole set of data:
    Nuisance and background. The Nuisance spectra which satisfied the test
    are updated in the background computation and the background is so
    cleaned from sources signature. The iteration stop when all the spectra
    satisfy the criteria


    Parameters
    ----------
    Cube_in :   array
                The 3D cube data clean

    test_fun:   function
                the test to be performed on data

    Noise_population : float
                       Fraction of spectra estimated as background
    itermax          : integer
                       Maximum number of iterations

    Returns
    -------
    faint   :   array
                cleaned cube
    mapO2   :   array
                2D MAP filled with the number of iteration per spectra
    thresO2 :   float
                Threshold for the O2 test
    nstop   :   int
                Nb of times the iterations have been stopped when > itermax


    Date  : Mar, 28 2017
    Author: antony schutz (antonyschutz@gmail.com)
    """
    logger = logging.getLogger(__name__)

    # nuisance part
    pypx = np.where(test > thresO2)[0]
    npix = len(pypx)

    faint = cube_in.copy()
    mapO2 = np.zeros(faint.shape[1])
    nstop = 0

    with ProgressBar(npix) as bar:
        # greedy loop based on test
        tmp = 0
        while len(pypx) > 0:
            tmp += 1
            mapO2[pypx] += 1
            if tmp > itermax:
                nstop += 1
                logger.info('Warning iterations stopped at %d', tmp)
                break

            # vector data
            test_v = np.ravel(test)
            test_v = test_v[test_v > 0]
            nind = np.where(test_v <= thresO2)[0]
            sortind = np.argsort(test_v[nind])

            # at least one spectra is used to perform the test
            nb = 1 + int(len(nind) / Noise_population)

            # background estimation
            b = np.mean(faint[:, nind[sortind[:nb]]], axis=1)

            # cube segmentation
            x_red = faint[:, pypx]

            # orthogonal projection with background.
            x_red -= orthogonal_projection(b, x_red)
            x_red /= np.nansum(b**2)

            # remove spectral mean from residual data
            x_red -= x_red.mean(axis=1)[:, np.newaxis]

            # sparse svd if nb spectrum > 1 else normal svd
            if x_red.shape[1] == 1:
                break
                # if PCA will not converge or if giant pint source will exists
                # in faint PCA the reason will be here, in later case
                # add condition while calculating the "mean_in_pca"
                # deactivate the substraction of the mean.
                # This will make the vector whish is above threshold
                # equal to the background. For now we prefer to keep it, to
                # stop iteration earlier in order to keep residual sources
                # with the hypothesis that this spectrum is slightly above
                # the threshold (what we observe in data)
                U, s, V = np.linalg.svd(x_red, full_matrices=False)
            else:
                U, s, V = svds(x_red, k=1)

            # orthogonal projection
            faint -= orthogonal_projection(U[:, 0], faint)

            # test
            test = O2test(faint)

            # nuisance part
            pypx = np.where(test > thresO2)[0]
            bar.update(npix - len(pypx))

    return faint, mapO2, nstop


def O2test(Cube_in):
    """Function to compute the test on data. The test estimate the background
    part and nuisance part of the data by mean of second order test:
    Testing mean and variance at same time of spectra

    Parameters
    ----------
    Cube_in :   array
                  The 3D cube data to test


    Returns
    -------
    test    :   array
                2D result of the test

    Date  : Mar, 28 2017
    Author: antony schutz (antonyschutz@gmail.com)
    """
    # np.einsum('ij,ij->j', Cube_in, Cube_in) / Cube_in.shape[0]
    return np.mean(Cube_in**2, axis=0)


def Compute_thresh_PCA_hist(test, threshold_test):
    """Function to compute greedy svd.

    Parameters
    ----------
    test :   array
             2D data from the O2 test
    threshold_test      :   float
                            the pfa of the test (default=.05)

    Returns
    -------
    histO2  :   histogram value of the test
    frecO2  :   frequencies of the histogram
    thresO2 :   automatic threshold for the O2 test

    Date  : July, 06 2017
    Author: antony schutz (antonyschutz@gmail.com)
    """
    logger = logging.getLogger(__name__)
    test_v = np.ravel(test)
    c = test_v[test_v > 0]
    histO2, frecO2 = np.histogram(c, bins='fd', normed=True)
    ind = np.argmax(histO2)
    mod = frecO2[ind]
    ind2 = np.argmin((histO2[ind] / 2 - histO2[:ind])**2)
    fwhm = mod - frecO2[ind2]
    sigma = fwhm / np.sqrt(2 * np.log(2))

    coef = stats.norm.ppf(threshold_test)
    thresO2 = mod - sigma * coef
    logger.debug('1st estimation mean/std/threshold: %f/%f/%f',
                 mod, sigma, thresO2)

    x = (frecO2[1:] + frecO2[:-1]) / 2
    g1 = Gaussian1D(amplitude=histO2.max(), mean=mod, stddev=sigma)
    fit_g = LevMarLSQFitter()
    xcut = g1.mean + gaussian_sigma_to_fwhm * g1.stddev / 2
    ksel = x < xcut
    g2 = fit_g(g1, x[ksel], histO2[ksel])
    mea, std = (g2.mean.value, g2.stddev.value)
    thresO2 = mea - std * coef

    return histO2, frecO2, thresO2, mea, std


def Correlation_GLR_test_zone(cube, sigma, PSF_Moffat, weights, Dico,
                              intx, inty, NbSubcube, threads):
    """Function to compute the cube of GLR test values per zone
    obtained with the given PSF and dictionary of spectral profile.

    Parameters
    ----------
    cube       : array
                 data cube on test
    sigma      : array
                 MUSE covariance
    PSF_Moffat : list of arrays
                 FSF for each field of this data cube
    weights    : list of array
                 Weight maps of each field
    Dico       : array
                 Dictionary of spectral profiles to test
    intx      : array
                limits in pixels of the columns for each zone
    inty      : array
                limits in pixels of the rows for each zone
    NbSubcube : int
                Number of subcube in the spatial segmentation
    threads    : integer
                 number of threads

    Returns
    -------
    correl  : array
              cube of T_GLR values
    profile : array
              Number of the profile associated to the T_GLR

    Date  : Jul, 4 2017
    Author: Antony Schutz (antonyschutz@gmail.com)
    """
    logger = logging.getLogger(__name__)
    # initialization
    # size psf
    if weights is None:
        sizpsf = PSF_Moffat.shape[1]
    else:
        sizpsf = PSF_Moffat[0].shape[1]
    longxy = int(sizpsf // 2)

    Nl, Ny, Nx = cube.shape
    correl = np.zeros(cube.shape)
    correl_min = np.zeros(cube.shape)
    profile = np.zeros(cube.shape)

    for numy in range(NbSubcube):
        for numx in range(NbSubcube):
            logger.info('Area %d,%d / (%d,%d)',
                        numy + 1, numx + 1, NbSubcube, NbSubcube)
            # limits of each spatial zone, with PSF margins
            x1 = np.maximum(0, intx[numx] - longxy)
            x2 = np.minimum(intx[numx + 1] + longxy, Nx)
            y1 = np.maximum(0, inty[numy + 1] - longxy)
            y2 = np.minimum(inty[numy] + longxy, Ny)

            mini_cube = cube[:, y1:y2, x1:x2]
            mini_sigma = sigma[:, y1:y2, x1:x2]
            c, p, cm = Correlation_GLR_test(mini_cube, mini_sigma, PSF_Moffat,
                                            weights, Dico, threads)

            x11 = intx[numx] - x1
            y11 = inty[numy + 1] - y1
            x22 = intx[numx + 1] - x1
            y22 = inty[numy] - y1
            sy = slice(inty[numy + 1], inty[numy])
            sx = slice(intx[numx], intx[numx + 1])
            correl[:, sy, sx] = c[:, y11:y22, x11:x22]
            profile[:, sy, sx] = p[:, y11:y22, x11:x22]
            correl_min[:, sy, sx] = cm[:, y11:y22, x11:x22]

    return correl, profile, correl_min


def _convolve_fsf(psf, cube, sigma, weights=None):
    # Inverse of the MUSE covariance
    inv_var = 1. / sigma
    # data cube weighted by the MUSE covariance
    cube_var = cube * np.sqrt(inv_var)

    if weights is not None:
        cube_var *= weights
        inv_var *= weights

    psf = np.ascontiguousarray(psf[::-1, ::-1])
    psf -= psf.mean()

    # build a weighting map per PSF and convolve
    cube_fsf = fftconvolve(cube_var, psf, mode='same')

    # Spatial part of the norm of the 3D atom
    psf **= 2
    norm_fsf = fftconvolve(inv_var, psf, mode='same')

    return cube_fsf, norm_fsf


def _convolve_profile(Dico, cube_fft, norm_fft, fshape, n_jobs, parallel):
    # Second cube of correlation values
    dico_fft = fft.rfftn(Dico, fshape)[:, None] * cube_fft
    cube_profile = _convolve_spectral(parallel, n_jobs, dico_fft, fshape,
                                      func=fft.irfftn)
    dico_fft = fft.rfftn(Dico ** 2, fshape)[:, None] * norm_fft
    norm_profile = _convolve_spectral(parallel, n_jobs, dico_fft, fshape,
                                      func=fft.irfftn)

    # dico_fft = fft.rfftn(Dico, fshape)[:, None] * cube_fft
    # cube_profile = fft.irfftn(dico_fft, fshape, axes=(0,))
    # dico_fft = fft.rfftn(Dico_sq, fshape)[:, None] * norm_fft
    # norm_profile = fft.irfftn(dico_fft, fshape, axes=(0,))

    norm_profile[norm_profile <= 0] = np.inf
    np.sqrt(norm_profile, out=norm_profile)
    cube_profile /= norm_profile

    return cube_profile


def _convolve_spectral(parallel, nslices, arr, shape, func=fft.rfftn):
    arr = np.array_split(arr, nslices, axis=-1)
    out = parallel(delayed(func)(chunk, shape, axes=(0,)) for chunk in arr)
    return np.concatenate(out, axis=-1)


@timeit
def Correlation_GLR_test(cube, sigma, PSF_Moffat, weights, Dico, threads):
    """Function to compute the cube of GLR test values obtained with the given
    PSF and dictionary of spectral profile.

    Parameters
    ----------
    cube       : array
                 data cube on test
    sigma      : array
                 MUSE covariance
    PSF_Moffat : list of arrays
                 FSF for each field of this data cube
    weights    : list of array
                 Weight maps of each field
    Dico       : array
                 Dictionary of spectral profiles to test
    threads    : integer
                 number of threads

    Returns
    -------
    correl  : array
              cube of T_GLR values of maximum correlation
    profile : array
              Number of the profile associated to the T_GLR
    correl_min : array
                 cube of T_GLR values of minimum correlation

    Date  : July, 6 2017
    Author: Antony Schutz (antonyschutz@gmail.com)
    """
    logger = logging.getLogger(__name__)

    # Dimensions of the data
    Nz, Ny, Nx = cube.shape

    # Spatial convolution of the weighted data with the zero-mean FSF
    logger.info('Step 1/3 and 2/3: '
                'Spatial convolution of weighted data with the zero-mean FSF, '
                'Computing Spatial part of the norm of the 3D atoms')
    if weights is None:  # one FSF
        PSF_Moffat = [PSF_Moffat]
        weights = [None]

    nfields = len(PSF_Moffat)

    with Parallel(n_jobs=threads) as parallel:
        for nf in range(nfields):
            res = parallel(ProgressBar([
                delayed(_convolve_fsf)(PSF_Moffat[nf][i], cube[i],
                                       sigma[i], weights=weights[nf])
                for i in range(Nz)
            ]))
            res = [np.stack(arr) for arr in zip(*res)]
            if nf == 0:
                cube_fsf, norm_fsf = res
            else:
                cube_fsf += res[0]
                norm_fsf += res[1]

    # First cube of correlation values
    # initialization with the first profile
    logger.info('Step 3/3 Computing second cube of correlation values')

    Dico = np.array(Dico)
    Dico -= np.mean(Dico, axis=1)[:, None]

    s1 = np.array(cube_fsf.shape)
    s2 = np.array((Dico.shape[1], 1, 1))
    fftshape = s1 + s2 - 1
    fshape = [fftpack.helper.next_fast_len(int(d)) for d in fftshape[:1]]
    startind = (fftshape - s1) // 2
    endind = startind + s1
    cslice = [slice(startind[k], endind[k]) for k in range(len(endind))]

    with Parallel(n_jobs=threads, backend='threading') as parallel:
        cube_fft = _convolve_spectral(parallel, threads, cube_fsf, fshape,
                                      func=fft.rfftn)
        norm_fft = _convolve_spectral(parallel, threads, norm_fsf, fshape,
                                      func=fft.rfftn)

    # cube_fft, norm_fft = Parallel(n_jobs=min(2, threads), backend='threading')(
    #     delayed(fft.rfftn)(arr, fshape, axes=(0,))
    #     for arr in (cube_fsf, norm_fsf))

    cube_fft = cube_fft.reshape(cube_fft.shape[0], -1)
    norm_fft = norm_fft.reshape(norm_fft.shape[0], -1)
    profile = np.empty((Nz, Ny * Nx), dtype=np.int)
    correl = np.full((Nz, Ny * Nx), -np.inf)
    correl_min = np.full((Nz, Ny * Nx), np.inf)

    with Parallel(n_jobs=threads, backend='threading') as parallel:
        for k in ProgressBar(range(len(Dico))):
            cube_profile = _convolve_profile(Dico[k], cube_fft, norm_fft,
                                             fshape, threads, parallel)
            cube_profile = cube_profile[cslice[0]]
            # norm_profile = norm_profile[cslice]
            profile[cube_profile > correl] = k
            np.maximum(correl, cube_profile, out=correl)
            np.minimum(correl_min, cube_profile, out=correl_min)

    profile = profile.reshape(Nz, Ny, Nx)
    correl = correl.reshape(Nz, Ny, Nx)
    correl_min = correl_min.reshape(Nz, Ny, Nx)
    return correl, profile, correl_min


@timeit
def Compute_local_max_zone(correl, correl_min, mask, intx, inty,
                           NbSubcube, neighboors):
    """Function to compute the local max of T_GLR values for each zone

    Parameters
    ----------
    correl    : array
                cube of maximum T_GLR values (correlations)
    correl_min: array
                cube of minimum T_GLR values (correlations)
    mask      : array
                boolean cube (true if pixel is masked)
    intx      : array
                limits in pixels of the columns for each zone
    inty      : array
                limits in pixels of the rows for each zone
    NbSubcube : int
                Number of subcube in the spatial segmentation
    threshold : float
                The threshold applied to the p-values cube
    neighboors: int
                Number of connected components

    Returns
    -------
    cube_Local_max : array
                     cube of local maxima from maximum correlation
    cube_Local_min : array
                     cube of local maxima from minus minimum correlation

    Date  : July, 6 2017
    Author: Antony Schutz(antonyschutz@gmail.com)
    """
    # initialization
    cube_Local_max = np.zeros(correl.shape)
    cube_Local_min = np.zeros(correl.shape)
    cube_Local_max = np.zeros(correl.shape)
    cube_Local_min = np.zeros(correl.shape)
    nl, Ny, Nx = correl.shape
    lag = 1

    for numy in range(NbSubcube):
        for numx in range(NbSubcube):
            # limits of each spatial zone

            x1 = np.maximum(0, intx[numx] - lag)
            x2 = np.minimum(intx[numx + 1] + lag, Nx)
            y1 = np.maximum(0, inty[numy + 1] - lag)
            y2 = np.minimum(inty[numy] + lag, Ny)

            x11 = intx[numx] - x1
            y11 = inty[numy + 1] - y1
            x22 = intx[numx + 1] - x1
            y22 = inty[numy] - y1

            correl_temp_edge = correl[:, y1:y2, x1:x2]
            correl_temp_edge_min = correl_min[:, y1:y2, x1:x2]
            mask_temp_edge = mask[:, y1:y2, x1:x2]
            # Cube of pvalues for each zone
            cube_Local_max_temp, cube_Local_min_temp = Compute_localmax(
                correl_temp_edge, correl_temp_edge_min, mask_temp_edge,
                neighboors)

            cube_Local_max[:, inty[numy + 1]:inty[numy], intx[numx]:intx[numx + 1]] =\
                cube_Local_max_temp[:, y11:y22, x11:x22]
            cube_Local_min[:, inty[numy + 1]:inty[numy], intx[numx]:intx[numx + 1]] =\
                cube_Local_min_temp[:, y11:y22, x11:x22]

    return cube_Local_max, cube_Local_min


def _mask_circle_region(data, x0, y0, z0, spat_rad, spect_rad, thrdata=None, mthrdata=None):
    x, y = np.meshgrid(np.arange(data.shape[2]), np.arange(data.shape[1]))
    ksel = ((x - x0)**2 + (y - y0)**2) < spat_rad**2
    z1 = np.maximum(0, z0 - spect_rad)
    z2 = np.minimum(data.shape[0], z0 + spect_rad)
    if thrdata is None or mthrdata is None:
        data[z1:z2, ksel] = 0
    else:
        ksel2 = (thrdata[z1:z2, ksel] <= np.max(mthrdata[z1:z2, ksel]))
        data[z1:z2, ksel][ksel2] = 0


def CleanCube(Mdata, mdata, CatM, catm, Nz, Nx, Ny, spat_size, spect_size):
    (zM, yM, xM) = (CatM['z0'], CatM['y0'], CatM['x0'])
    (zm, ym, xm) = catm
    spat_rad = int(spat_size / 2)
    spect_rad = int(spect_size / 2)

    for n, z in enumerate(zm):
        _mask_circle_region(mdata, xm[n], ym[n], z, spat_rad, spect_rad)
    for n, z in enumerate(zM):
        _mask_circle_region(Mdata, xM[n], yM[n], z, spat_rad, spect_rad)

    return Mdata, mdata


def Compute_localmax(correl_temp_edge, correl_temp_edge_min,
                     mask_temp_edge, neighboors):
    """Function to compute the local maxima of the maximum correlation and
    local maxima of minus the minimum correlation
    distribution

    Parameters
    ----------
    correl_temp_edge :  array
                        T_GLR values with edges excluded (from max correlation)
    correl_temp_edge_min :  array
                        T_GLR values with edges excluded (from min correlation)
    mask_temp_edge   :  array
                        mask array (true if pixel is masked)
    neighboors       :  int
                        Number of connected components
    Returns
    -------
    cube_pval_correl : array
                       p-values asssociated to the local maxima of T_GLR values

    Date  : June, 19 2017
    Author: Antony Schutz(antonyschutz@gmail.com)
    """
    # connected components
    conn = (neighboors + 1)**(1 / 3.)
    # local maxima of maximum correlation
    Max_filter = filters.maximum_filter(correl_temp_edge, size=(conn, conn, conn))
    Local_max_mask = (correl_temp_edge == Max_filter)
    Local_max_mask[mask_temp_edge] = 0
    Local_max = correl_temp_edge * Local_max_mask

    # local maxima of minus minimum correlation
    minus_correl_min = - correl_temp_edge_min
    Max_filter = filters.maximum_filter(minus_correl_min,
                                        size=(conn, conn, conn))
    Local_min_mask = (minus_correl_min == Max_filter)
    Local_min_mask[mask_temp_edge] = 0
    Local_min = minus_correl_min * Local_min_mask

    return Local_max, Local_min


def itersrc_mat(cat, coord, spatdist, area, tol_spat, tol_spec, n, iin, id_cu, IDorder):
    # MATRIX VERSION faster for smaller data
    xout, yout, zout, aout, iout = cat
    z, y, x = coord

    ind = np.where(spatdist[n, :] < tol_spat)[0]
    if len(ind) > 0:
        for indn in ind:
            if iin[indn] > 0:

                if spatdist[id_cu, indn] > tol_spat * np.sqrt(2):
                    # check spectral content
                    dz = np.sqrt((z[indn] - z[id_cu])**2)
                    if dz < tol_spec:
                        xout.append(x[indn])
                        yout.append(y[indn])
                        zout.append(z[indn])
                        aout.append(area[indn])

                        iout.append(id_cu)
                        iin[indn] = 0
                        spatdist[:, IDorder[indn]] = np.inf
                        cat = [xout, yout, zout, aout, iout]
                        coord = [z, y, x]
                        xout, yout, zout, aout, iout, spatdist, iin = \
                            itersrc_mat(cat, coord, spatdist, area, tol_spat,
                                        tol_spec, indn, iin, id_cu, IDorder)

                        spatdist[indn, :] = np.inf

                else:
                    xout.append(x[indn])
                    yout.append(y[indn])
                    zout.append(z[indn])
                    aout.append(area[indn])

                    iout.append(id_cu)
                    iin[indn] = 0
                    spatdist[:, IDorder[indn]] = np.inf
                    cat = [xout, yout, zout, aout, iout]
                    coord = [z, y, x]
                    xout, yout, zout, aout, iout, spatdist, iin = \
                        itersrc_mat(cat, coord, spatdist, area, tol_spat,
                                    tol_spec, indn, iin, id_cu, IDorder)

                    spatdist[indn, :] = np.inf

    return xout, yout, zout, aout, iout, spatdist, iin


def spatiospectral_merging_mat(z, y, x, map_in, tol_spat, tol_spec):
    # MATRIX VERSION faster for smaller data
    Nz = len(z)
    IDorder = np.arange(Nz)
    area = map_in[y, x]

    difx = x[np.newaxis, :].T - x[np.newaxis, :]
    dify = y[np.newaxis, :].T - y[np.newaxis, :]

    spatdist = np.sqrt(difx**2 + dify**2)
    spatdist[np.arange(Nz), np.arange(Nz)] = np.inf

    xout = []
    yout = []
    zout = []
    iout = []
    aout = []

    iin = np.ones(IDorder.shape)
    for n in IDorder:
        if iin[n] == 1:
            iin[n] = 0
            xout.append(x[n])
            yout.append(y[n])
            zout.append(z[n])
            iout.append(n)
            aout.append(area[n])
            spatdist[:, IDorder[n]] = np.inf
            cat = [xout, yout, zout, aout, iout]
            coord = [z, y, x]
            xout, yout, zout, aout, iout, spatdist, iin = \
                itersrc_mat(cat, coord, spatdist, area, tol_spat, tol_spec, n, iin, n, IDorder)

    xout = np.array(xout, dtype=int)
    yout = np.array(yout, dtype=int)
    zout = np.array(zout, dtype=int)
    iout = np.array(iout, dtype=int)
    aout = np.array(aout, dtype=int)

    xout2 = []
    yout2 = []
    zout2 = []
    aout2 = []
    iout2 = []

    for n, id_cu in enumerate(np.unique(iout)):
        area_in_ID = aout[iout == id_cu]
        area_cu = area_in_ID.max()
        for id_c in np.where(iout == id_cu)[0]:
            xout2.append(xout[id_c])
            yout2.append(yout[id_c])
            zout2.append(zout[id_c])
            iout2.append(n)
            aout2.append(area_cu)

    xout = np.array(xout2, dtype=int)
    yout = np.array(yout2, dtype=int)
    zout = np.array(zout2, dtype=int)
    iout = np.array(iout2, dtype=int)
    aout = np.array(aout2, dtype=int)

    for n, area_cu in enumerate(np.unique(aout)):
        if area_cu > 0:
            ind = np.where(aout == area_cu)[0]
            # take all the group inside the area
            group_dep = np.unique(iout[ind])
            for cu in group_dep:
                group = np.unique(iout[ind])
                if len(group) == 1:  # if there is only one group remaining
                    break
                if cu in group:
                    for otg in group:
                        if otg != cu:
                            zin = zout[iout == cu]
                            zot = zout[iout == otg]
                            difz = zin[np.newaxis, :].T - zot[np.newaxis, :]
                            if np.sqrt(difz**2).min() < tol_spec:
                                iout[iout == otg] = cu

    return xout, yout, zout, aout, iout, iout2


def itersrc(cat, coord, area, tol_spat, tol_spec, n, iin, id_cu, IDorder):
    """recursive function to perform the spatial merging.
    if neighborhood are close spatially to a lines: they are merged,
    then the neighboor of the seed is analysed if they are enough close to
    the current line (a neighboor of the original seed) they are merged
    only if the frequency is enough close (surrogate) if the frequency is
    different it is rejected.
    If two line (or a group of lines and a new line) are:
        Enough close without a big spectral gap
        not in the same label (a group in background close to one source
        inside a source label)
    the resulting ID is the ID of the source label and not the background


    Parameters
    ----------
    cat     : kinda of catalog of the previously merged lines
              xout,yout,zout,aout,iout:
              the 3D position, area label and ID for all analysed lines
    coord   : the 3D position of the analysed line which become the current
              seed
    area    : array
              list of area

    tol_spat : int
               spatiale tolerance for the spatial merging

    tol_spec : int
               spectrale tolerance for the spectral merging
    n : int
        index of the original seed
    iin : 0-1
          index of (not) processed line
    id_cu : ID of the original seed
    IDorder :   list in which the ID are processed,
                *** maybe to improve ***
                can be by the max max loc correl
                can be by the closest distance
    Returns
    -------
    xout,yout,zout : array
                     the 3D position of the estimated lines
                     the same as z,y,x, they are not changed

    aout : array
           the index of the label in map_in
    iout : array
           the ID after spatial and spatio spectral merging
    spatdist : array
               the spatial distance of the current line with all others
    iin : 0-1
          index of (not) processed line


    Date  : October, 25 2017
    Author: Antony Schutz(antonyschutz@gmail.com)
    """
    xout, yout, zout, aout, iout = cat
    z, y, x = coord
    spatdist = np.sqrt((x[n] - x)**2 + (y[n] - y)**2)
    spatdist[iin == 0] = np.inf

    cu_spat = np.sqrt((x[id_cu] - x)**2 + (y[id_cu] - y)**2)
    cu_spat[iin == 0] = np.inf

    ind = np.where(spatdist < tol_spat)[0]
    if len(ind) > 0:
        for indn in ind:
            if iin[indn] > 0:

                if cu_spat[indn] > tol_spat * np.sqrt(2):
                    # check spectral content
                    dz = np.sqrt((z[indn] - z[id_cu])**2)
                    if dz < tol_spec:
                        xout.append(x[indn])
                        yout.append(y[indn])
                        zout.append(z[indn])
                        aout.append(area[indn])

                        iout.append(id_cu)
                        iin[indn] = 0
                        cat = [xout, yout, zout, aout, iout]
                        coord = [z, y, x]
                        xout, yout, zout, aout, iout, spatdist, iin = \
                            itersrc(cat, coord, area, tol_spat,
                                    tol_spec, indn, iin, id_cu, IDorder)

                else:
                    xout.append(x[indn])
                    yout.append(y[indn])
                    zout.append(z[indn])
                    aout.append(area[indn])

                    iout.append(id_cu)
                    iin[indn] = 0
                    cat = [xout, yout, zout, aout, iout]
                    coord = [z, y, x]
                    xout, yout, zout, aout, iout, spatdist, iin = \
                        itersrc(cat, coord, area, tol_spat,
                                tol_spec, indn, iin, id_cu, IDorder)

    return xout, yout, zout, aout, iout, spatdist, iin


def spatiospectral_merging(z, y, x, map_in, tol_spat, tol_spec):
    """perform the spatial and spatio spectral merging.
    The spectral merging give the same ID if several group of lines (from
    spatiale merging) if they share at least one line frequency

    Parameters
    ----------
    z,y,x     : array
                the 3D position of the estimated lines
    map_in    : array
                Segmentation map

    tol_spat : int
               spatiale tolerance for the spatial merging

    tol_spec : int
               spectrale tolerance for the spectral merging

    Returns
    -------
    xout,yout,zout : array
                     the 3D position of the estimated lines
                     the same as z,y,x, they are not changed

    aout : array
           the index of the label in map_in
    iout : array
           the ID after spatial and spatio spectral merging
    iout2 : array
           the ID after spatial merging


    Date  : October, 25 2017
    Author: Antony Schutz(antonyschutz@gmail.com)
    """
    Nz = len(z)
    IDorder = np.arange(Nz)
    area = map_in[y, x]

    # Spatiale Merging
    xout = []
    yout = []
    zout = []
    iout = []
    aout = []

    iin = np.ones(IDorder.shape)
    for n in IDorder:
        if iin[n] == 1:

            iin[n] = 0
            xout.append(x[n])
            yout.append(y[n])
            zout.append(z[n])
            iout.append(n)
            aout.append(area[n])
            cat = [xout, yout, zout, aout, iout]
            coord = [z, y, x]
            xout, yout, zout, aout, iout, spatdist, iin = \
                itersrc(cat, coord, area, tol_spat, tol_spec, n, iin, n, IDorder)

    xout = np.array(xout, dtype=int)
    yout = np.array(yout, dtype=int)
    zout = np.array(zout, dtype=int)
    iout = np.array(iout, dtype=int)
    aout = np.array(aout, dtype=int)

    # ID of Spatiale Merging
    xout2 = []
    yout2 = []
    zout2 = []
    aout2 = []
    iout2 = []

    for n, id_cu in enumerate(np.unique(iout)):
        area_in_ID = aout[iout == id_cu]
        area_cu = area_in_ID.max()
        for id_c in np.where(iout == id_cu)[0]:
            xout2.append(xout[id_c])
            yout2.append(yout[id_c])
            zout2.append(zout[id_c])
            iout2.append(n)
            aout2.append(area_cu)

    xout = np.array(xout2, dtype=int)
    yout = np.array(yout2, dtype=int)
    zout = np.array(zout2, dtype=int)
    iout = np.array(iout2, dtype=int)
    aout = np.array(aout2, dtype=int)

    # Group Spectrale Merging
    for n, area_cu in enumerate(np.unique(aout)):
        if area_cu > 0:
            ind = np.where(aout == area_cu)[0]
            # take all the group inside the area
            group_dep = np.unique(iout[ind])
            for cu in group_dep:
                group = np.unique(iout[ind])
                if len(group) == 1:  # if there is only one group remaining
                    break
                if cu in group:
                    for otg in group:
                        if otg != cu:
                            zin = zout[iout == cu]
                            zot = zout[iout == otg]
                            difz = zin[np.newaxis, :].T - zot[np.newaxis, :]
                            if np.sqrt(difz**2).min() < tol_spec:
                                iout[iout == otg] = cu

    return xout, yout, zout, aout, iout, iout2
    # LPI iout2 pour debbugger


def Thresh_Max_Min_Loc_filtering(MaxLoc, MinLoc, thresh, spat_size, spect_size,
                                 filter_act, both=True):
    """Filter the correl>thresh in + DATA by the correl>thresh in - DATA
    if both = True do the same in opposite

    if a line is detected at the z0,y0,x0 in the - data correlation for a
    threshold, the + data correl are cleaned from this line and vice versa

    Parameters
    ----------
    MaxLoc : array
           cube of local maxima from maximum correlation
    MinLoc : array
           cube of local maxima from minus minimum correlation
    thresh : float
             a threshold value
    spat_size : int
                spatiale size of the spatiale filter
    spect_size : int
                 spectral lenght of the spectral filter
    filter_act : Bool
                 activate or deactivate the spatio spectral filter
                 default: True
    both : Bool
           if true the process is applied in both sense, otherwise it s applied
           only in detection purpose and not to compute the purity

    Returns
    -------
    zM,yM,xM : list of tuple of int
               The spatio spectral position of the lines in the + data correl

    zM,yM,xM : (optional) list of tuple of int
               The spatio spectral position of the lines in the - data correl
    Date  : October, 25 2017
    Author: Antony Schutz(antonyschutz@gmail.com)
    """

    nz, ny, nx = MaxLoc.shape
    locM = (MaxLoc > thresh)
    locm = (MinLoc > thresh)

    if filter_act:
        spat_rad = int(spat_size / 2)
        spect_rad = int(spect_size / 2)

        LM = locM.copy()
        if both:
            Lm = locm.copy()

        zm, ym, xm = np.where(locm)
        for x, y, z in zip(xm, ym, zm):
            _mask_circle_region(LM, x, y, z, spat_rad, spect_rad, MaxLoc, MinLoc)

        if both:
            zm, ym, xm = np.where(locM)
            for x, y, z in zip(xm, ym, zm):
                _mask_circle_region(Lm, x, y, z, spat_rad, spect_rad, MinLoc, MaxLoc)

        zM, yM, xM = np.where(LM > 0)
        if both:
            zm, ym, xm = np.where(Lm > 0)
    else:
        zM, yM, xM = np.where(locM > 0)
        if both:
            zm, ym, xm = np.where(locm > 0)
    if both:
        return zM, yM, xM, zm, ym, xm
    else:
        return zM, yM, xM


def purity_iter(locM, locm, thresh, spat_size, spect_size, map_in, tol_spat,
                tol_spec, filter_act, bkgrd):
    """Compute the purity values corresponding to a threshold

    Parameters
    ----------
    locM : array
           cube of local maxima from maximum correlation
    locm : array
           cube of local maxima from minus minimum correlation
    thresh : float
             a threshold value

    spat_size : int
                spatiale size of the spatiale filter
    spect_size : int
                 spectral lenght of the spectral filter
    map_in  : array
              labels of source segmentation basedd on continuum
    tol_spat : int
               spatiale tolerance for the spatial merging

    tol_spec : int
               spectrale tolerance for the spectral merging
    filter_act : Bool
                 activate or deactivate the spatio spectral filter
                 default: True
    Returns
    -------
    est_purity : float
                 The estimated purity for this threshold
    det_m     : float
                Number of unique ID (-DATA)
    det_M     : float
                Number of unique ID (+DATA)

    Date  : October, 25 2017
    Author: Antony Schutz(antonyschutz@gmail.com)
    """

    zM, yM, xM, zm, ym, xm = Thresh_Max_Min_Loc_filtering(
        locM, locm, thresh, spat_size, spect_size, filter_act)
    if len(zM) > 1000:
        xoutM, youtM, zoutM, aoutM, iout1M, iout2M = spatiospectral_merging(
            zM, yM, xM, map_in, tol_spat, tol_spec)
    else:
        xoutM, youtM, zoutM, aoutM, iout1M, iout2M = spatiospectral_merging_mat(
            zM, yM, xM, map_in, tol_spat, tol_spec)
    if len(zm) > 1000:
        xoutm, youtm, zoutm, aoutm, iout1m, iout2m = spatiospectral_merging(
            zm, ym, xm, map_in, tol_spat, tol_spec)
    else:
        xoutm, youtm, zoutm, aoutm, iout1m, iout2m = spatiospectral_merging_mat(
            zm, ym, xm, map_in, tol_spat, tol_spec)
    if bkgrd:
        # purity computed on the background (aout==0)
        det_m, det_M = len(np.unique(iout1m[aoutm == 0])), len(np.unique(iout1M[aoutM == 0]))
        if len(np.unique(iout1M[aoutM == 0])) > 0:
            est_purity = 1 - det_m / det_M
        else:
            est_purity = 0
    else:
        det_m, det_M = len(np.unique(iout1m)), len(np.unique(iout1M))
        if len(np.unique(iout1M)) > 0:
            est_purity = 1 - det_m / det_M
        else:
            est_purity = 0

    return est_purity, det_m, det_M


@timeit
def Compute_threshold_purity(purity, cube_local_max, cube_local_min,
                             segmap, spat_size, spect_size,
                             tol_spat, tol_spec, filter_act, bkgrd,
                             auto=(5, 15, 0.1), threshlist=None):
    """Compute threshold values corresponding to a given purity

    Parameters
    ----------
    purity    : float
                the purity between 0 and 1
    cube_Local_max : array
                     cube of local maxima from maximum correlation
    cube_Local_min : array
                     cube of local maxima from minus minimum correlation
    segmap: array
            segmentation map
    spat_size : int
                spatiale size of the spatiale filter
    spect_size : int
                 spectral lenght of the spectral filter
    tol_spat : int
               spatiale tolerance for the spatial merging

    tol_spec : int
               spectrale tolerance for the spectral merging

    filter_act : Bool
                 activate or deactivate the spatio spectral filter
                 default: True
    auto       : tuple (npts1,npts2,pmargin)
                 nb of threshold sample for iteration 1 and 2, margin in purity
                 default (5,15,0.1)
    threshlist : list
                 list of thresholds to compute the purity
                 default None

    Returns
    -------
    threshold : float
                the threshold associated to the purity
    PVal_r : array
             The purity function
    index_pval: array
                index value to plot
    det_m     : array
                Number of detections (-DATA)
    det_M     : array
                Number of detections (+DATA)

    Date  : July, 6 2017
    Author: Antony Schutz(antonyschutz@gmail.com)
    """

    logger = logging.getLogger(__name__)
    # initialization
    det_m = []
    det_M = []
    Pval_r = []
    Tval_r = []
    if threshlist is None:
        npts1, npts2, dp = auto
        thresh_max = np.minimum(cube_local_min.max(), cube_local_max.max())
        thresh_min = np.median(np.amax(cube_local_max, axis=0)) * 1.1

        # first exploration
        index_pval1 = np.exp(np.linspace(np.log(thresh_min),
                                         np.log(thresh_max), npts1))
        # make sure that last point is thresh_max (and not an
        # approximate value due to linspace)
        index_pval1[-1] = thresh_max

        logger.debug('Iter 1 Threshold min %f max %f npts %d',
                     thresh_min, thresh_max, len(index_pval1))
        for k, thresh in enumerate(ProgressBar(list(index_pval1[::-1]))):
            est_purity, det_mit, det_Mit = purity_iter(cube_local_max,
                                                       cube_local_min,
                                                       thresh, spat_size,
                                                       spect_size, segmap,
                                                       tol_spat, tol_spec,
                                                       filter_act, bkgrd)
            logger.debug('   %d/%d Threshold %f -data %d +data %d purity %f',
                         k + 1, len(index_pval1), thresh, det_mit, det_Mit,
                         est_purity)
            Tval_r.append(thresh)
            Pval_r.append(est_purity)
            det_m.append(det_mit)
            det_M.append(det_Mit)
            if est_purity == 1:
                thresh_max = thresh
            if est_purity < purity - dp:
                break
        thresh_min = thresh

        # 2nd iter
        index_pval3 = np.exp(np.linspace(np.log(thresh_min),
                                         np.log(thresh_max), npts2))
        # make sure that last point is thresh_max (and not an
        # approximate value due to linspace)
        index_pval3[-1] = thresh_max

        logger.debug('Iter 2 Threshold min %f max %f npts %d',
                     index_pval3[0], index_pval3[-1], len(index_pval3))
        for k, thresh in enumerate(ProgressBar(list(index_pval3))):
            if np.any(np.isclose(thresh, Tval_r)):
                continue
            est_purity, det_mit, det_Mit = purity_iter(cube_local_max,
                                                       cube_local_min,
                                                       thresh, spat_size,
                                                       spect_size, segmap,
                                                       tol_spat, tol_spec,
                                                       filter_act, bkgrd)
            logger.debug('    %d/%d Threshold %f -data %d +data %d purity %f',
                         k + 1, len(index_pval3), thresh, det_mit, det_Mit,
                         est_purity)
            Tval_r.append(thresh)
            Pval_r.append(est_purity)
            det_m.append(det_mit)
            det_M.append(det_Mit)
            if est_purity > purity + dp:
                break
        Tval_r = np.asarray(Tval_r)
        ksort = Tval_r.argsort()
        Pval_r = np.asarray(Pval_r)[ksort]
        det_m = np.asarray(det_m)[ksort]
        det_M = np.asarray(det_M)[ksort]
        Tval_r = Tval_r[ksort]
    else:
        for k, thresh in enumerate(ProgressBar(threshlist)):
            est_purity, det_mit, det_Mit = purity_iter(cube_local_max,
                                                       cube_local_min,
                                                       thresh, spat_size,
                                                       spect_size, segmap,
                                                       tol_spat, tol_spec,
                                                       filter_act, bkgrd)
            logger.debug('%d/%d Threshold %f -data %d +data %d purity %f',
                         k + 1, len(threshlist), thresh, det_mit, det_Mit,
                         est_purity)
            Pval_r.append(est_purity)
            det_m.append(det_mit)
            det_M.append(det_Mit)
        Tval_r = np.asarray(threshlist)
        Pval_r = np.asarray(Pval_r)
        det_m = np.asanyarray(det_m)
        det_M = np.asanyarray(det_M)

    if Pval_r[-1] < purity:
        logger.warning('Maximum computed purity %.2f is below %.2f',
                       Pval_r[-1], purity)
        threshold = np.inf
    else:
        threshold = np.interp(purity, Pval_r, Tval_r)
        detect = np.interp(threshold, Tval_r, det_M)
        logger.debug('Interpolated Threshold %.3f Detection %d for Purity %.2f',
                     threshold, detect, purity)

    return threshold, Pval_r, Tval_r, det_m, det_M


@timeit
def Create_local_max_cat(thresh, cube_local_max, cube_local_min,
                         segmentation_map, spat_size, spect_size,
                         tol_spat, tol_spec, filter_act, profile, wcs, wave):
    """ Function which extract detection and performs  spatio spectral merging
    at same time for a given purity and segmentation map

    Parameters
    ----------
    thresh    : float
                the threshold for correl
    cube_local_max : array
                     cube of local maxima from maximum correlation
    cube_local_min : array
                     cube of local maxima from minus minimum correlation
    segmentation_map : array
                        map of estimated continuum for segmentation

    spat_size : int
                spatiale size of the spatiale filter
    spect_size : int
                 spectral lenght of the spectral filter
    tol_spat : int
               spatiale tolerance for the spatial merging

    tol_spec : int
               spectrale tolerance for the spectral merging
    filter_act : Bool
                 activate or deactivate the spatio spectral filter
                 default: True

    Returns
    -------
    Cat_ref : astropy.Table
              Catalogue of the referent voxels coordinates for each group
              Columns of Cat_ref : ID ra dec lba x0 y0 z0 profile seglabel T_GLR

    Date  : June, 19 2017
    Author: Antony Schutz(antonyschutz@gmail.com)
    """
    logger = logging.getLogger(__name__)

    logger.info('Thresholding...')
    zM, yM, xM, zm, ym, xm = Thresh_Max_Min_Loc_filtering(
        cube_local_max, cube_local_min, thresh, spat_size, spect_size, filter_act)
    logger.info('Spatio-spectral merging...')
    if len(zM) > 1000:
        xpixRef, ypixRef, zpixRef, seg_label, idout, iout2M = spatiospectral_merging(
            zM, yM, xM, segmentation_map, tol_spat, tol_spec)
    else:
        xpixRef, ypixRef, zpixRef, seg_label, idout, iout2M = spatiospectral_merging_mat(
            zM, yM, xM, segmentation_map, tol_spat, tol_spec)

    correl_max = cube_local_max[zpixRef, ypixRef, xpixRef]
    profile_max = profile[zpixRef, ypixRef, xpixRef]

    # add real coordinates
    pixcrd = [[p, q] for p, q in zip(ypixRef, xpixRef)]
    skycrd = wcs.pix2sky(pixcrd)
    ra = skycrd[:, 1]
    dec = skycrd[:, 0]
    lbda = wave.coord(zpixRef)
    # Catalogue of referent pixels
    idout = np.asarray(idout)
    oldIDs = np.unique(idout)
    for oldID, newID in zip(oldIDs, np.arange(len(oldIDs))):
        idout[idout == oldID] = newID
    Cat_ref = Table([idout, ra, dec, lbda, xpixRef, ypixRef, zpixRef,
                     profile_max, seg_label, correl_max, ],
                    names=('ID', 'ra', 'dec', 'lbda', 'x0', 'y0', 'z0',
                           'profile', 'seg_label', 'T_GLR'))
    Cat_ref.sort('ID')
    return Cat_ref, (zm, ym, xm)


def extract_grid(raw_in, var_in, psf_in, weights_in, y, x, size_grid):
    """Function to extract data from an estimated source in catalog.

    Parameters
    ----------
    raw_in     : array
                 RAW data
    var_in     : array
                 MUSE covariance
    psf_in     : array
                 MUSE PSF
    weights_in : array
                 PSF weights
    y          : integer
                 y position in pixek estimated in previous catalog
    x          : integer
                 x position in pixek estimated in previous catalog
    size_grid  : integer
                 Maximum spatial shift for the grid

    Returns
    -------

    red_dat : cube of raw_in centered in y,x of size PSF+Max spatial shift
    red_var : cube of var_in centered in y,x of size PSF+Max spatial shift
    red_wgt : cube of weights_in centered in y,x of size PSF+Max spatial shift
    red_psf : cube of psf_in centered in y,x of size PSF+Max spatial shift

    Date  : June, 21 2017
    Author: Antony Schutz (antony.schutz@gmail.com)
    """

    # size data
    nl, ny, nx = raw_in.shape

    # size psf
    if weights_in is None:
        sizpsf = psf_in.shape[1]
    else:
        sizpsf = psf_in[0].shape[1]

    # size minicube
    sizemc = 2 * size_grid + sizpsf

    # half size psf
    longxy = int(sizemc // 2)

    # bound of image
    psx1 = np.maximum(0, x - longxy)
    psy1 = np.maximum(0, y - longxy)
    psx2 = np.minimum(nx, x + longxy + 1)
    psy2 = np.minimum(ny, y + longxy + 1)

    # take into account bordure of cube
    psx12 = np.maximum(0, longxy - x + psx1)
    psy12 = np.maximum(0, longxy - y + psy1)
    psx22 = np.minimum(sizemc, longxy - x + psx2)
    psy22 = np.minimum(sizemc, longxy - y + psy2)

    # create weight, data with bordure
    red_dat = np.zeros((nl, sizemc, sizemc))
    red_dat[:, psy12:psy22, psx12:psx22] = raw_in[:, psy1:psy2, psx1:psx2]

    red_var = np.ones((nl, sizemc, sizemc)) * np.inf
    red_var[:, psy12:psy22, psx12:psx22] = var_in[:, psy1:psy2, psx1:psx2]

    if weights_in is None:
        red_wgt = None
        red_psf = psf_in
    else:
        red_wgt = []
        red_psf = []
        for n, w in enumerate(weights_in):
            if np.sum(w[psy1:psy2, psx1:psx2]) > 0:
                w_tmp = np.zeros((sizemc, sizemc))
                w_tmp[psy12:psy22, psx12:psx22] = w[psy1:psy2, psx1:psx2]
                red_wgt.append(w_tmp)
                red_psf.append(psf_in[n])

    return red_dat, red_var, red_wgt, red_psf


def LS_deconv_wgt(data_in, var_in, psf_in):
    """Function to compute the Least Square estimation of a ponctual source.

    Parameters
    ----------
    data_in    : array
                 input data
    var_in     : array
                 input variance
    psf_in     : array
                 weighted MUSE PSF

    Returns
    -------
    deconv_out : LS Deconvolved spectrum

    varest_out : estimated theoretic variance

    Date  : June, 21 2017
    Author: Antony Schutz (antony.schutz@gmail.com)
    """
    # deconvolution
    nl, sizpsf, tmp = psf_in.shape
    v = np.reshape(var_in, (nl, sizpsf * sizpsf))
    p = np.reshape(psf_in, (nl, sizpsf * sizpsf))
    s = np.reshape(data_in, (nl, sizpsf * sizpsf))
    varest_out = 1 / np.sum(p * p / v, axis=1)
    deconv_out = np.sum(p * s / np.sqrt(v), axis=1) * varest_out

    return deconv_out, varest_out


def conv_wgt(deconv_met, psf_in):
    """Function to compute the convolution of a spectrum. output is a cube of
    the good size for rest of algorithm

    Parameters
    ----------
    deconv_met : LS Deconvolved spectrum
                 input data

    psf_in     : array
                 weighted MUSE PSF

    Returns
    -------
    cube_conv  : Cube, convolution from deconv_met
    Date  : June, 21 2017
    Author: Antony Schutz (antony.schutz@gmail.com)
    """
    cube_conv = psf_in * deconv_met[:, np.newaxis, np.newaxis]
    cube_conv = cube_conv * (np.abs(psf_in) > 0)
    return cube_conv


def method_PCA_wgt(data_in, var_in, psf_in, order_dct):
    """Function to Perform PCA LS or Denoised PCA LS.
    algorithm:
        - principal eigen vector is computed, RAW data are orthogonalized
          this is the first estimation to modelize the continuum
        - on residual, the line is estimated by least square estimation
        - the estimated line is convolved by the psf and removed from RAW data
        - principal eigen vector is computed.

        - - PCA LS: RAW data are orthogonalized, this is the second estimation
                    to modelize the continuum

        - - Denoised PCA LS: The eigen vector is denoised by a DCT, with the
                             new eigen vector RAW data are orthogonalized,
                             this is the second estimation to modelize the
                             continuum
        - on residual, the line is estimated by least square estimation

    Parameters
    ----------
    data_in    : array
                 RAW data
    var_in     : array
                 MUSE covariance
    psf_in     : array
                 MUSE PSF
    order_dct  : integer
                 order of the DCT for the Denoised PCA LS
                 if None the PCA LS is performed

    Returns
    -------

    estimated_line : estimated line
    estimated_var  : estimated variance

    Date  : June, 21 2017
    Author: Antony Schutz (antony.schutz@gmail.com)
    """

    nl, sizpsf, tmp = psf_in.shape

    # STD
    data_std = data_in / np.sqrt(var_in)
    data_st_pca = np.reshape(data_std, (nl, sizpsf * sizpsf))

    # PCA
    mean_in_pca = np.mean(data_st_pca, axis=1)
    data_in_pca = data_st_pca - np.repeat(mean_in_pca[:, np.newaxis],
                                          sizpsf * sizpsf, axis=1)

    U, s, V = svds(data_in_pca, k=1)

    # orthogonal projection
    xest = orthogonal_projection(U, data_in_pca)
    residual = data_std - np.reshape(xest, (nl, sizpsf, sizpsf))

    # LS deconv
    deconv_out, varest_out = LS_deconv_wgt(residual, var_in, psf_in)

    # PSF convolution
    conv_out = conv_wgt(deconv_out, psf_in)

    # cleaning the data
    data_clean = (data_in - conv_out) / np.sqrt(var_in)

    # 2nd PCA
    data_in_pca = np.reshape(data_clean, (nl, sizpsf * sizpsf))
    mean_in_pca = np.mean(data_in_pca, axis=1)
    data_in_pca -= np.repeat(mean_in_pca[:, np.newaxis], sizpsf * sizpsf, axis=1)

    U, s, V = svds(data_in_pca, k=1)

    if order_dct is not None:
        # denoise eigen vector with DCT
        D0 = DCTMAT(nl, order_dct)
        U = orthogonal_projection(D0, U)

    # orthogonal projection
    xest = orthogonal_projection(U, data_st_pca)
    cont = np.reshape(xest, (nl, sizpsf, sizpsf))
    residual = data_std - cont

    # LS deconvolution of the line
    estimated_line, estimated_var = LS_deconv_wgt(residual, var_in, psf_in)

    # PSF convolution of estimated line
    conv_out = conv_wgt(estimated_line, psf_in)

    return estimated_line, estimated_var


def GridAnalysis(data_in, var_in, psf, weight_in, horiz,
                 size_grid, y0, x0, z0, NY, NX, horiz_psf,
                 criteria, order_dct):
    """Function to compute the estimated emission line and the optimal
    coordinates for each detected lines in a spatio-spectral grid.

    Parameters
    ----------
    data_in    : array
                 RAW data minicube
    var_in     : array
                 MUSE covariance minicube
    psf        : array
                 MUSE PSF minicube
    weight_in  : array
                 PSF weights minicube
    horiz      : integer
                 Maximum spectral shift to compute the criteria for gridding
    size_grid  : integer
                 Maximum spatial shift for the grid
    y0         : integer
                 y position in pixel from catalog
    x0         : integer
                 x position in pixel from catalog
    z0         : integer
                 z position in pixel from catalog
    NY         : integer
                 Number of y-pixels from Full data Cube
    NX         : integer
                 Number of x-pixels from Full data Cube
    y0         : integer
                 y position in pixel from catalog
    horiz_psf  : integer
                 Maximum spatial shift in size of PSF to compute the MSE
    criteria   : string
                 criteria used to choose the candidate in the grid: flux or mse
    order_dct  : integer
                 order of the DCT Used in the Denoised PCA LS, set to None the
                 method become PCA LS only

    Returns
    -------
    flux_est_5          :   float
                            Estimated flux +/- 5
    flux_est_10         :   float
                            Estimated flux +/- 10
    MSE_5               :   float
                            Mean square error +/- 5
    MSE_10              :   float
                            Mean square error +/- 10
    estimated_line      :   array
                            Estimated lines in data space
    estimated_variance  :   array
                            Estimated variance in data space
    y                   :   integer
                            re-estimated x position in pixel of the source
                            in the grid
    x                   :   integer
                            re-estimated x position in pixel of the source
                            in the grid
    z                   :   integer
                            re-estimated x position in pixel of the source
                            in the grid

    Date  : June, 21 2017
    Author: Antony Schutz (antony.schutz@gmail.com)
    """

    zest = np.zeros((1 + 2 * size_grid, 1 + 2 * size_grid))
    fest_00 = np.zeros((1 + 2 * size_grid, 1 + 2 * size_grid))
    fest_05 = np.zeros((1 + 2 * size_grid, 1 + 2 * size_grid))
    mse = np.ones((1 + 2 * size_grid, 1 + 2 * size_grid)) * np.inf
    mse_5 = np.ones((1 + 2 * size_grid, 1 + 2 * size_grid)) * np.inf

    nl = data_in.shape[0]
    ind_max = slice(np.maximum(0, z0 - 5), np.minimum(nl, z0 + 5))
    if weight_in is None:
        nl, sizpsf, tmp = psf.shape
    else:
        nl, sizpsf, tmp = psf[0].shape

    lin_est = np.zeros((nl, 1 + 2 * size_grid, 1 + 2 * size_grid))
    var_est = np.zeros((nl, 1 + 2 * size_grid, 1 + 2 * size_grid))
    # half size psf
    longxy = int(sizpsf // 2)
    inds = slice(longxy - horiz_psf, longxy + 1 + horiz_psf)
    for dx in range(0, 1 + 2 * size_grid):
        if (x0 - size_grid + dx >= 0) and (x0 - size_grid + dx < NX):
            for dy in range(0, 1 + 2 * size_grid):
                if (y0 - size_grid + dy >= 0) and (y0 - size_grid + dy < NY):

                    # extract data
                    r1 = data_in[:, dy:sizpsf + dy, dx:sizpsf + dx]
                    var = var_in[:, dy:sizpsf + dy, dx:sizpsf + dx]
                    if weight_in is not None:
                        wgt = np.array(weight_in)[:, dy:sizpsf + dy, dx:sizpsf + dx]
                        psf = np.sum(np.repeat(wgt[:, np.newaxis, :, :], nl,
                                               axis=1) * psf, axis=0)

                    # estimate Full Line and theoretic variance
                    deconv_met, varest_met = method_PCA_wgt(r1, var, psf,
                                                            order_dct)

                    z_est = peakdet(deconv_met[ind_max], 3)
                    if z_est == 0:
                        break

                    maxz = z0 - 5 + z_est
                    zest[dy, dx] = maxz
                    ind_z5 = np.arange(max(0, maxz - 5), min(maxz + 5, nl))
                    # ind_z10 = np.arange(maxz-10,maxz+10)
                    ind_hrz = slice(maxz - horiz, maxz + horiz)

                    lin_est[:, dy, dx] = deconv_met
                    var_est[:, dy, dx] = varest_met

                    # compute MSE
                    LC = conv_wgt(deconv_met[ind_hrz], psf[ind_hrz, :, :])
                    LCred = LC[:, inds, inds]
                    r1red = r1[ind_hrz, inds, inds]
                    mse[dy, dx] = np.sum((r1red - LCred)**2) / np.sum(r1red**2)

                    LC = conv_wgt(deconv_met[ind_z5], psf[ind_z5, :, :])
                    LCred = LC[:, inds, inds]
                    r1red = r1[ind_z5, inds, inds]
                    mse_5[dy, dx] = np.sum((r1red - LCred)**2) / np.sum(r1red**2)

                    # compute flux
                    fest_00[dy, dx] = np.sum(deconv_met[ind_hrz])
                    fest_05[dy, dx] = np.sum(deconv_met[ind_z5])
                    # fest_10[dy,dx] = np.sum(deconv_met[ind_z10])

    if criteria == 'flux':
        wy, wx = np.where(fest_00 == fest_00.max())
    elif criteria == 'mse':
        wy, wx = np.where(mse == mse.min())
    else:
        raise IOError('Bad criteria: (flux) or (mse)')
    y = y0 - size_grid + wy
    x = x0 - size_grid + wx
    z = zest[wy, wx]

    flux_est_5 = float(fest_05[wy, wx])
    # flux_est_10 = float( fest_10[wy,wx] )
    MSE_5 = float(mse_5[wy, wx])
    # MSE_10 = float( mse_10[wy,wx] )
    estimated_line = lin_est[:, wy, wx]
    estimated_variance = var_est[:, wy, wx]

    return flux_est_5, MSE_5, estimated_line, \
        estimated_variance, int(y), int(x), int(z)


def peakdet(v, delta):

    v = np.array(v)
    nv = len(v)
    mv = np.zeros(nv + 2 * delta)
    mv[:delta] = np.Inf
    mv[delta:-delta] = v
    mv[-delta:] = np.Inf
    ind = []

    # find all local maxima
    ind = [n - delta for n in range(delta, nv + delta)
           if mv[n] > mv[n - 1] and mv[n] > mv[n + 1]]

    # take the maximum and closest from original estimation
    indi = np.array(ind, dtype=int)

    sol = int(nv / 2)
    if len(indi) > 0:
        # methode : closest from initial estimate
        out = indi[np.argmin((indi - sol)**2)]
    else:
        out = sol
    return out


@timeit
def Estimation_Line(Cat1_T, RAW, VAR, PSF, WGT, wcs, wave, size_grid=1,
                    criteria='flux', order_dct=30, horiz_psf=1,
                    horiz=5):
    """Function to compute the estimated emission line and the optimal
    coordinates for each detected lines in a spatio-spectral grid.

    Parameters
    ----------
    Cat1_T     : astropy.Table
                 Catalogue of parameters of detected emission lines selected
                 with a narrow band test.
                 Columns of the Catalogue Cat1_T:
                 ra dec lbda x0 y0 z0 T_GLR profile
    DATA       : array
                 RAW data
    VAR        : array
                 MUSE covariance
    PSF        : array
                 MUSE PSF
    WGT        : array
                 PSF weights
    size_grid  : integer
                 Maximum spatial shift for the grid
    criteria   : string
                 criteria used to choose the candidate in the grid: flux or mse
    order_dct  : integer
                 order of the DCT Used in the Denoised PCA LS, set to None the
                 method become PCA LS only
    horiz_psf  : integer
                 Maximum spatial shift in size of PSF to compute the MSE
    horiz      : integer
                 Maximum spectral shift to compute the criteria
    wcs        : `mpdaf.obj.WCS`
                  RA-DEC coordinates.
    wave       : `mpdaf.obj.WaveCoord`
                 Spectral coordinates.

    Returns
    -------
    Cat2             : astropy.Table
                       Catalogue of parameters of detected emission lines.
                       Columns of the Catalogue Cat2:
                       ra dec lbda x0 x1 y0 y1 z0 z1 T_GLR profile residual
                       flux num_line
    Cat_est_line_raw : list of arrays
                       Estimated lines in data space
    Cat_est_line_std : list of arrays
                       Estimated lines in SNR space

    Date  : June, 21 2017
    Author: Antony Schutz (antony.schutz@gmail.com)
    """

    # TODO: When computing the optimal position of the lines, we may end up
    # with duplicated lines at the very same (x, y, z) position because we
    # manage to correct for double, very near, detections.  We should then keep
    # only one line.  It's better to keep the “purest” line, but the purity
    # information is not available at this stage.

    # Initialization
    NL, NY, NX = RAW.shape
    Cat2_x_grid = []
    Cat2_y_grid = []
    Cat2_z_grid = []
    Cat2_res_min5 = []
    Cat2_flux5 = []
    Cat_est_line_raw = []
    Cat_est_line_var = []
    for k in ProgressBar(range(len(Cat1_T))):
        src = Cat1_T[k]
        y0 = src['y0']
        x0 = src['x0']
        z0 = src['z0']

        red_dat, red_var, red_wgt, red_psf = extract_grid(RAW, VAR, PSF, WGT,
                                                          y0, x0, size_grid)

        f5, m5, lin_est, var_est, y, x, z = GridAnalysis(
            red_dat, red_var, red_psf, red_wgt, horiz,
            size_grid, y0, x0, z0, NY, NX, horiz_psf, criteria, order_dct
        )

        Cat2_x_grid.append(x)
        Cat2_y_grid.append(y)
        Cat2_z_grid.append(z)
        Cat2_res_min5.append(m5)
        Cat2_flux5.append(f5)
        Cat_est_line_raw.append(lin_est.ravel())
        Cat_est_line_var.append(var_est.ravel())

    Cat2 = Cat1_T.copy()

    # add real coordinates
    pixcrd = [[p, q] for p, q in zip(Cat2_y_grid, Cat2_x_grid)]
    skycrd = wcs.pix2sky(pixcrd)
    ra = skycrd[:, 1]
    dec = skycrd[:, 0]
    lbda = wave.coord(Cat2_z_grid)
    Cat2['ra'] = ra
    Cat2['dec'] = dec
    Cat2['lbda'] = lbda
    #
    col_flux = Column(name='flux', data=Cat2_flux5)
    col_res = Column(name='residual', data=Cat2_res_min5)
    col_num = Column(name='num_line', data=np.arange(len(Cat2)))
    col_x = Column(name='x', data=Cat2_x_grid)
    col_y = Column(name='y', data=Cat2_y_grid)
    col_z = Column(name='z', data=Cat2_z_grid)

    Cat2.add_columns([col_x, col_y, col_z, col_res, col_flux, col_num],
                     indexes=[4, 5, 6, 8, 8, 8])

    return Cat2, Cat_est_line_raw, Cat_est_line_var


def Purity_Estimation(Cat_in, purity_curves, purity_index):
    """Function to compute the estimated purity for each line.

    Parameters
    ----------
    Cat_in     : astropy.Table
                 Catalogue of parameters of detected emission lines selected
                 with a narrow band test.
    purity_curves     : array, array
                          purity curves related to area
    purity_index      : array, array
                          index of purity curves related to area

    Returns
    -------
    Cat1_2            : astropy.Table
                       Catalogue of parameters of detected emission lines.
                       Columns of the Catalogue Cat2:
                       ra dec lbda x0 x1 y0 y1 z0 z1 T_GLR profile residual
                       flux num_line purity


    Date  : July, 25 2017
    Author: Antony Schutz (antony.schutz@gmail.com)
    """

    Cat1_2 = Cat_in.copy()
    purity = np.empty(len(Cat1_2))

    # Comp=0
    ksel = Cat1_2['comp'] == 0
    if len(Cat1_2[ksel]) > 1:
        tglr = Cat1_2['T_GLR'][ksel]
        f = interp1d(purity_index[0], purity_curves[0], bounds_error=False,
                     fill_value="extrapolate")
        purity[ksel] = f(tglr.data.data)

    # comp=1
    ksel = Cat1_2['comp'] == 1
    if len(Cat1_2[ksel]) > 1:
        tglr = Cat1_2['STD'][ksel]
        f = interp1d(purity_index[1], purity_curves[1], bounds_error=False,
                     fill_value="extrapolate")
        purity[ksel] = f(tglr.data.data)
    else:
        purity[ksel] = 0  # set to 0 if only 1 purity meaurement
    # The purity by definition cannot be > 1 and < 0, if the interpolation
    # gives a value outside these limits, replace by 1 or 0
    purity[purity < 0] = 0
    purity[purity > 1] = 1

    col_fid = Column(name='purity', data=purity)
    Cat1_2.add_columns([col_fid])
    return Cat1_2


def estimate_spectrum(nb_lines, wave_pix, num_profil, fwhm_profiles,
                      Cat_est_line_data, Cat_est_line_var, corr_line):
    """
    """
    if nb_lines == 1:
        return Cat_est_line_data[0, :], Cat_est_line_var[0, :], corr_line[0, :]
    else:
        nz = Cat_est_line_data[0].shape[0]
        FWHM = np.asarray([fwhm_profiles[i] for i in num_profil], dtype=np.int)
        min_pix = wave_pix - FWHM
        max_pix = wave_pix + FWHM + 1
        d = -np.minimum(0, min_pix[1:] - max_pix[:-1])
        min_pix[0] = 0
        min_pix[1:] += d // 2
        max_pix[:-1] -= (d - d // 2)
        max_pix[-1] = nz
        coeff = np.arange(min_pix[1] - max_pix[0]) / (min_pix[1] - max_pix[0])
        spe = np.zeros(nz)
        var = np.zeros(nz)
        corr = np.zeros(nz)
        for j in range(nb_lines):

            # flux coefficient
            cz = np.zeros(nz)
            cz[min_pix[j]:max_pix[j]] = 1
            if j > 0:
                cz[max_pix[j - 1]:min_pix[j]] = coeff
            if j < (nb_lines - 1):
                coeff = np.arange(min_pix[j + 1] - max_pix[j]) / (min_pix[j + 1] - max_pix[j])
                cz[max_pix[j]:min_pix[j + 1]] = coeff[::-1]

            spe += cz * Cat_est_line_data[j, :]
            var += cz**2 * Cat_est_line_var[j, :]
            corr += cz * corr_line[j, :]

        return spe, var, corr


def Construct_Object(k, ktot, cols, units, desc, fmt, step_wave,
                     origin, filename, maxmap, segmap, correl, fwhm_profiles,
                     param, path, name, i, ra, dec, x_centroid,
                     y_centroid, seg_label, wave_pix, GLR, num_profil,
                     nb_lines, Cat_est_line_data, Cat_est_line_var,
                     y, x, flux, purity, comp, src_vers, author):
    """Function to create the final source

    Parameters
    ----------
    """
    logger = logging.getLogger(__name__)
    logger.debug('{}/{} source ID {}'.format(k + 1, ktot, i))
    cube = Cube(filename)
    cubevers = cube.primary_header.get('CUBE_V', '')
    origin.append(cubevers)

    if type(maxmap) is str:
        maxmap_ = Image(maxmap)
    else:
        maxmap_ = maxmap

    src = Source.from_data(i, ra, dec, origin)
    src.add_attr('SRC_V', src_vers, desc='Source version')
    src.add_history('Source created with Origin', author)
    src.add_attr('OR_X', x_centroid, desc='x position in pixel',
                 unit=u.pix, fmt='d')
    src.add_attr('OR_Y', y_centroid, desc='y position in pixel',
                 unit=u.pix, fmt='d')
    src.add_attr('OR_SEG', seg_label, desc='label in the segmentation map',
                 fmt='d')
    src.add_attr('OR_V', origin[1], desc='Orig version')
    # param
    if 'profiles' in param.keys():
        src.OR_PROF = (param['profiles'], 'OR input Spectral profiles')
    if 'PSF' in param.keys():
        src.OR_FSF = (param['PSF'], 'OR input FSF cube')
    if 'pfa_areas' in param.keys():
        src.OR_PFAA = (param['pfa_areas'], 'OR input PFA uses to create the area map')
    if 'size_areas' in param.keys():
        src.OR_SIZA = (param['size_areas'], 'OR input Side size in pixels')
    if 'minsize_areas' in param.keys():
        src.OR_MSIZA = (param['minsize_areas'], 'OR input Minimum area size in pixels')
    if 'nbareas' in param.keys():
        src.OR_NA = (param['nbareas'], 'OR Nb of areas')
    if 'expmap' in param.keys():
        src.OR_EXP = (param['expmap'], 'OR input Exposure map')
    if 'dct_order' in param.keys():
        src.OR_DCT = (param['dct_order'], 'OR input DCT order')
    if 'Noise_population' in param.keys():
        src.OR_FBG = (param['Noise_population'], 'OR input Fraction of spectra estimated as background')
    if 'pfa_test' in param.keys():
        src.OR_PFAT = (param['pfa_test'], 'OR input PFA test')
    if 'itermax' in param.keys():
        src.OR_ITMAX = (param['itermax'], 'OR input Maximum number of iterations')
    if 'threshold_list' in param.keys():
        th = param['threshold_list']
        for i, th in enumerate(param['threshold_list']):
            src.header['OR_THL%02d' % i] = ('%0.2f' % th, 'OR input Threshold per area')
    if 'neighboors' in param.keys():
        src.OR_NG = (param['neighboors'], 'OR input Neighboors')
    if 'NbSubcube' in param.keys():
        src.OR_NS = (param['NbSubcube'], 'OR input Nb of subcubes for the spatial segmentation')
    if 'tol_spat' in param.keys():
        src.OR_DXY = (param['tol_spat'], 'spatial tolerance for the spatial merging (distance in pixels)')
    if 'tol_spec' in param.keys():
        src.OR_DZ = (param['tol_spec'], 'spectral tolerance for the spatial merging (distance in pixels)')
    if 'spat_size' in param.keys():
        src.OR_SXY = (param['spat_size'], 'spatiale size of the spatiale filter')
    if 'spect_size' in param.keys():
        src.OR_SZ = (param['spect_size'], 'spectral lenght of the spectral filter')
    if 'grid_dxy' in param.keys():
        src.OR_DXY = (param['grid_dxy'], 'OR input Grid Nxy')
    src.COMP_CAT = (comp[0], 'OR complemantary catalog')
    if comp[0]:
        if 'threshold2' in param.keys():
            src.OR_TH = ('%0.2f' % param['threshold2'], 'OR threshold')
        if 'purity2' in param.keys():
            src.OR_PURI = ('%0.2f' % param['purity2'], 'OR input Purity')
        cols[3] = 'STD'
    else:
        if 'threshold' in param.keys():
            src.OR_TH = ('%0.2f' % param['threshold'], 'OR threshold')
        if 'purity' in param.keys():
            src.OR_PURI = ('%0.2f' % param['purity'], 'OR input Purity')
        cols[3] = 'GLR'

    # WHITE IMAGE
    src.add_white_image(cube)
    # MUSE CUBE
    src.add_cube(cube, 'MUSE_CUBE')
    # MAXMAP
    src.add_image(maxmap_, 'OR_MAXMAP')
    # Segmentation map
    if seg_label > 0:
        if type(segmap) is str:
            segmap_ = Image(segmap)
        else:
            segmap_ = segmap
        src.add_image(segmap_, 'OR_SEG')

    w = cube.wave.coord(wave_pix, unit=u.angstrom)
    names = np.array(['%04d' % w[j] for j in range(nb_lines)])
    if np.unique(names).shape != names.shape:
        names = names.astype(np.int)
        while ((names[1:] - names[:-1]) == 0).any():
            names[1:][(names[:-1] - names[1:]) == 0] += 1
        names = names.astype(np.str)

    if type(correl) is str:
        correl_ = Cube(correl)
    else:
        correl_ = correl
        correl_.mask = cube.mask
    corr_line = []

    # Loop on lines
    for j in range(nb_lines):
        corr_line.append(correl_[:, y[j], x[j]]._data)
        # FWHM in arcsec of the profile
        profile_num = num_profil[j]
        profil_FWHM = step_wave * fwhm_profiles[profile_num]
        # profile_dico = Dico[profile_num]
        fl = flux[j]
        pu = purity[j]
        vals = [w[j], profil_FWHM, fl, GLR[j], profile_num, pu]
        src.add_line(cols, vals, units, desc, fmt)

        src.add_narrow_band_image_lbdaobs(cube,
                                          'NB_LINE_{:s}'.format(names[j]),
                                          w[j], width=2 * profil_FWHM,
                                          is_sum=True, subtract_off=True)
        src.add_narrow_band_image_lbdaobs(correl_,
                                          'OR_CORR_{:s}'.format(names[j]),
                                          w[j], width=2 * profil_FWHM,
                                          is_sum=True, subtract_off=False)

    sp, var, corr = estimate_spectrum(nb_lines, wave_pix, num_profil,
                                      fwhm_profiles, Cat_est_line_data,
                                      Cat_est_line_var, np.asarray(corr_line))
    src.spectra['ORIGIN'] = Spectrum(data=sp, var=var, wave=cube.wave)
    src.spectra['OR_CORR'] = Spectrum(data=corr, wave=cube.wave)
    # TODO Estimated continuum

    # write source
    src.write('%s/%s-%05d.fits' % (path, name, src.ID))


@timeit
def Construct_Object_Catalogue(Cat, Cat_est_line, correl, wave, fwhm_profiles,
                               path_src, name, param, src_vers, author, path,
                               maxmap, segmap, ncpu=1):
    """Function to create the final catalogue of sources with their parameters

    Parameters
    ----------
    Cat              : Catalogue of parameters of detected emission lines:
                       ID x_circle y_circle x_centroid y_centroid nb_lines
                       x y z T_GLR profile residual
                       flux num_line RA DEC
    Cat_est_line     : list of spectra
                       Catalogue of estimated lines
    correl            : array
                        Cube of T_GLR values
    wave              : `mpdaf.obj.WaveCoord`
                        Spectral coordinates
    fwhm_profiles     : array
                        List of fwhm values (in pixels) of the input spectra
                        profiles (DICO).


    Date  : Dec, 16 2015
    Author: Carole Clastre (carole.clastres@univ-lyon1.fr)
    """
    logger = logging.getLogger(__name__)
    uflux = u.erg / (u.s * u.cm**2)
    unone = u.dimensionless_unscaled

    cols = ['LBDA_ORI', 'FWHM_ORI', 'FLUX_ORI', 'GLR', 'PROF', 'PURITY']
    units = [u.Angstrom, u.Angstrom, uflux, unone, unone, unone]
    fmt = ['.2f', '.2f', '.1f', '.1f', 'd', '.2f']
    desc = None

    step_wave = wave.get_step(unit=u.angstrom)
    filename = param['cubename']
    origin = ['ORIGIN', __version__, os.path.basename(filename)]

    path2 = os.path.abspath(path) + '/' + name
    if os.path.isfile('%s/maxmap.fits' % path2):
        f_maxmap = '%s/maxmap.fits' % path2
    else:
        maxmap.write('%s/tmp_maxmap.fits' % path2)
        f_maxmap = '%s/tmp_maxmap.fits' % path2
    if os.path.isfile('%s/segmentation_map.fits' % path2):
        f_segmap = '%s/segmentation_map.fits' % path2
    else:
        segmap.write('%s/tmp_segmap.fits' % path2)
        f_segmap = '%s/tmp_segmap.fits' % path2
    if os.path.isfile('%s/cube_correl.fits' % path2):
        f_correl = '%s/cube_correl.fits' % path2
    else:
        correl.write('%s/tmp_cube_correl.fits' % path2)
        f_correl = '%s/tmp_cube_correl.fits' % path2

    sources_arglist = []
    logger.debug('Creating source list from Cat2 catalog (%d lines)',len(Cat))
    for i in np.unique(Cat['ID']):
        # Source = group
        E = Cat[Cat['ID'] == i]
        # TODO change to compute barycenter using flux
        ra = E['ra'][0]
        dec = E['dec'][0]
        x_centroid = E['x'][0]
        y_centroid = E['y'][0]
        seg_label = E['seg_label'][0]
        # Lines of this group
        E.sort('z')
        wave_pix = E['z'].data
        num_profil = E['profile'].data
        # Number of lines in this group
        nb_lines = len(E)
        Cat_est_line_data = np.empty((nb_lines, wave.shape))
        Cat_est_line_var = np.empty((nb_lines, wave.shape))
        for j in range(nb_lines):
            Cat_est_line_data[j, :] = Cat_est_line[E['num_line'][j]]._data
            Cat_est_line_var[j, :] = Cat_est_line[E['num_line'][j]]._var
        y = E['y']
        x = E['x']
        flux = E['flux']
        purity = E['purity']
        comp = E['comp']
        if comp[0]:
            GLR = E['STD']
        else:
            GLR = E['T_GLR']
        source_arglist = (i, ra, dec, x_centroid, y_centroid, seg_label,
                          wave_pix, GLR, num_profil, nb_lines,
                          Cat_est_line_data, Cat_est_line_var,
                          y, x, flux, purity, comp,
                          src_vers, author)
        sources_arglist.append(source_arglist)

    logger.debug('Creating sources (%d sources)',len(source_arglist))
    if ncpu > 1:
        # run in parallel
        errmsg = Parallel(n_jobs=ncpu, max_nbytes=1e6)(
            delayed(Construct_Object)(k, len(sources_arglist), cols, units,
                                      desc, fmt, step_wave, origin, filename,
                                      f_maxmap, f_segmap, f_correl,
                                      fwhm_profiles, param, path_src, name,
                                      *source_arglist)

            for k, source_arglist in enumerate(sources_arglist)
        )
        # print error messages if any
        for msg in errmsg:
            if msg is None:
                continue
            logger.error(msg)
    else:
        for k, source_arglist in enumerate(sources_arglist):
            msg = Construct_Object(k, len(sources_arglist), cols, units, desc,
                                   fmt, step_wave, origin, filename,
                                   maxmap, segmap, correl, fwhm_profiles,
                                   param, path_src, name,
                                   *source_arglist)
            if msg is not None:
                logger.error(msg)

    if os.path.isfile('%s/tmp_maxmap.fits' % path2):
        os.remove('%s/tmp_maxmap.fits' % path2)
    if os.path.isfile('%s/tmp_segmap.fits' % path2):
        os.remove('%s/tmp_segmap.fits' % path2)
    if os.path.isfile('%s/tmp_cube_correl.fits' % path2):
        os.remove('%s/tmp_cube_correl.fits' % path2)

    return len(np.unique(Cat['ID']))


def unique_sources(table):
    """Return unique source positions in table.

    ORIGIN produces a list of lines associated to various sources identified by
    the ID column.  Some objects contain several lines found at slightly
    different positions.

    This function computes the list of unique sources averaging the RA and Dec
    of each line using the flux as weight.  The resulting table contains:

    - ID: the identifier of the source (unique);
    - ra, dec: the position
    - n_lines: the number of lines associated to the source;
    - seg_label: the label of the segment associated to the source in the
      segmentation map;
    - comp: boolean flag true for complementary sources detected only in the
      cube before the PCA.
    - line_merged_flag: boolean flag indicating if any of the lines associated
      to the source was merged with another nearby line.

    Note: The n_lines contains the number of unique lines associated to the
    source, but for computing the position of the source, we are using all the
    duplicated lines as shredded sources may have identical lines found at
    different positions.

    Parameters
    ----------
    table: astropy.table.Table
        A table of lines from ORIGIN. The table must contain the columns: ID,
        ra, dec, flux, seg_label, comp, merged_in, and line_merged_flag.

    Returns
    -------
    astropy.table.Table
        Table with unique sources.

    """
    table_by_id = table.group_by('ID')

    result_rows = []
    for key, group in zip(table_by_id.groups.keys, table_by_id.groups):
        group_id = key['ID']

        ra_waverage = np.average(group['ra'], weights=group['flux'])
        dec_waverage = np.average(group['dec'], weights=group['flux'])

        n_lines = len(group[group['merged_in'].mask])

        seg_label = group['seg_label'][0]
        comp = group['comp'][0]
        # TODO: seg_label and comp should be the same for all the lines
        # associated to the source, shall we nevertheless check this is the
        # case?

        line_merged_flag = (True if np.sum(group["line_merged_flag"]) else
                            False)

        result_rows.append([group_id, ra_waverage, dec_waverage, n_lines,
                            seg_label, comp, line_merged_flag])

    return Table(rows=result_rows, names=["ID", "ra", "dec", "n_lines",
                                          "seg_label", "comp",
                                          "line_merged_flag"])


def remove_identical_duplicates(table):
    """Remove strictly identical duplicated lines.

    ORIGIN may find lines at slightly different (x0, y0, z0) positions that are
    set to the very same (x, y, z) position when computing the optimal
    position.

    For such duplicates, this function only keep the line with the highest
    purity.

    Parameters
    ----------
    table: astropy.table.Table
        A table of lines from ORIGIN. The table must contain the columns ID, x,
        y, z, and purity.

    Returns
    -------
    astropy.table.Table
        Table with only unique (x, y, z) rows.

    """
    table = table.copy()

    # Sort by decreasing purity
    table.sort('purity')
    table.reverse()

    # Find position of first unique (x, y, z)
    _, idx = np.unique(table['x', 'y', 'z'], axis=0, return_index=True)

    result = table[idx].copy()
    result.sort(['ID', 'z'])

    return result


def merge_similar_lines(table, *, z_pix_threshold=5):
    """Merge and flag possibily duplicated lines.

    Some ORIGIN tables associate several identical lines at different positions
    to the same object (same ID).  Lines are considered as duplicated if they
    are withing the given threshold in the spectral (z) axis.

    We mark the duplicated lines as merged into the line of highest flux and
    we flag the object as having duplicated lines in the table, as the
    information may not be reliable.

    Parameters
    ----------
    table: astropy.table.Table
        A table of lines from ORIGIN. The table must contain the columns: ID,
        z, num_line, and purity.
    z_pix_threshold: int
        Pixel threshold on the spectral axis.  When two lines are nearer than
        this threshold, they are considered as the same line. Note that the
        association percolates and may associated lines further than the
        threshold.

    Returns
    -------
    astropy.table.Table
        Table with the same rows and with the supplementary merged_in and
        line_merged_flag columns.

    """
    table = table.copy()

    # We use the table grouping functionality of astropy to browse by object
    # and group of identical lines.  Table grouping does not allow to modify
    # the underlying table, so we first browse the groups and get the indexes
    # of rows to modify and then we perform the modifications on the full
    # table.
    # List of row indexes to flag has having been merged.
    idx_to_flag = []
    # Dictionary associating line identifiers (from num_line column) to the
    # index of the row that have been merged with this line.
    merge_dict = {}
    # Column containing the row indexes to access them while in groups.
    table.add_column(Column(data=np.arange(len(table), dtype=int),
                            name="_idx"))

    for group in table.group_by('ID').groups:
        # TODO: If astropy guaranties that grouping retains the row order, it
        # is faster to sort by z before grouping (and before adding _idx).
        group.sort('z')

        # Boolean array of the same length of the group indicating for each
        # line if it's different from the previous (with True for the first
        # line).
        different_from_previous = np.concatenate(
            ([True], (group['z'][1:] - group['z'][:-1]) >= z_pix_threshold)
        )
        # By computing the cumulative sum on this array, we get an array of
        # increasing integers where a succession of same number identify
        # identical lines.
        line_groups = np.cumsum(different_from_previous)

        for subgroup in group.group_by(line_groups).groups:
            if len(subgroup) > 1:
                subgroup.sort('flux')
                idx_to_flag += list(subgroup['_idx'])
                merge_dict[subgroup['num_line'][-1]] = subgroup['_idx'][:-1]

    table['line_merged_flag'] = False
    table['line_merged_flag'][idx_to_flag] = True

    table.add_column(MaskedColumn(data=np.full(len(table), -9999, dtype=int),
                                  name="merged_in",
                                  mask=np.full(len(table), True),
                                  fill_value=-9999))
    for line_id, row_indexes in merge_dict.items():
        table['merged_in'][row_indexes] = line_id

    table.remove_columns('_idx')
    table.sort(['ID', 'z'])

    return table


def trim_spectra_hdulist(line_table, spectra, profile_fwhm, *, size_fwhm=3):
    """Keep only relevant spectra and limit their extent around the line.

    The “compute spectra” step creates a FITS file with the spectra (data and
    variance) associated to each line.  These spectra are based on the full
    MUSE wavelength grid.  This function:

    - limits the spectra list to the list of lines present in the line_table
      (e.g. if the table was processed by remove_identical_duplicates the
      duplicated spectra will be removed);
    - limit the wavelength grid of the spectra around the associated line.

    TODO: Include the limiting of the spectra in the spectrum computation code.

    Parameters
    ----------
    line_table: astropy.table.Table
        An ORIGIN table of lines, this table must contain the columns:
        num_line, profile, and z.
    spectra: astropy.io.fits.hdu.hdulist.HDUList
        An HDUList containing the spectra associated to each line.  It must
        contain for each line identifier a “DATA<ID>” and a “STAT<ID>”
        extension.
    profile_fwhm: dictionary
        A dictionary associating to each profile number the corresponding FWHM
        in pixels.
    size_fwhm: float
        The length of the spectrum to extract around the line in FWHM factor.

    Returns
    -------
    astropy.io.fits.hdu.hdulist.HDUList
        An HDUList with only the relevant, wavelength limited spectra, with the
        same extension names as in the input.

    """
    radius = {profile: np.ceil(fwhm * size_fwhm / 2) for profile, fwhm in
              profile_fwhm.items()}

    result = fits.HDUList()

    for row in line_table:
        num_line, line_profile, line_z = row[['num_line', 'profile', 'z']]
        data_hdu = spectra[f"DATA{num_line}"]
        stat_hdu = spectra[f"STAT{num_line}"]

        spec_data = NDDataRef(data=data_hdu.data, wcs=WCS(data_hdu.header))
        spec_stat = NDDataRef(data=stat_hdu.data, wcs=WCS(stat_hdu.header))

        zmin = int(np.max([0, line_z - radius[line_profile]]))
        zmax = int(np.min([line_z + radius[line_profile],
                           len(spec_data.data)]))

        spec_data = spec_data[zmin:zmax]
        spec_stat = spec_stat[zmin:zmax]

        result.append(fits.ImageHDU(data=spec_data.data,
                                    header=spec_data.wcs.to_header(),
                                    name=f"DATA{num_line}"))
        result.append(fits.ImageHDU(data=spec_stat.data,
                                    header=spec_stat.wcs.to_header(),
                                    name=f"STAT{num_line}"))

    return result


def create_masks(line_table, source_table, profile_fwhm, correl_cube,
                 correl_threshold, std_cube, std_threshold, segmap, out_dir, *,
                 mask_size=50, seg_thres_factor=.5, plot_problems=True):
    """Create the mask of each source.

    This function creates the masks and sky masks of the sources in the line
    table using the ``origin.source_masks.gen_source_mask`` function on each
    source. The primary source masks are created using the correl_cube while
    the complementary source masks are created using the std_cube.

    The correl_cube and std_cube are expected to have the same WCS.

    TODO: Implement parallel processing.

    Parameters
    ----------
    line_table: astropy.table.Table
        ORIGIN table of lines, this table must contain the columns: ID, x0, y0,
        z0, comp, and profile.
    source_table: astropy.table.Table
        ORIGIN table containing the source list.  This table is used to get the
        position of the source.
    profile_fwhm: dictionary
        Dictionary associating to each profile number the corresponding FWHM in
        pixels.
    correl_cube: mpdaf.obj.Cube
        Correlation cube where primary sources where detected.
    correl_threshold: float
        Threshold used for detection of sources in the correl_cube.
    std_cube: mpdaf.obj.Cube
        STD cube where complementary sources where detected.
    std_threshold: float
        Threshold used for detection of sources in the STD cube.
    segmap: mpdaf.obj.Image
        Segmentation map.
    out_dir: str
        Directory into which the masks will be created.
    mask_size: int
        Width in pixel for the square masks.
    seg_thres_factor: float
        Factor applied to the detection thresholds to get the threshold used
        for segmentation. The default is to take half of it.
    plot_problems: bool
        If true, the problematic sources will be reprocessed by gen_source_mask
        in verbose mode to produce various plots of the mask creation process.

    """
    source_table = source_table.copy()
    source_table.add_index('ID')

    # Spacial WCS of the cube
    spatial_wcs = correl_cube[0, :, :].wcs.wcs

    # Add pixel positions of the sources in the main WCS.
    source_table['ra'].unit, source_table['dec'].unit = u.deg, u.deg
    sources_x, sources_y = spatial_wcs.all_world2pix(
        source_table['ra'], source_table['dec'], 0)
    source_table.add_column(Column(data=sources_x, name="x"))
    source_table.add_column(Column(data=sources_y, name="y"))

    # The segmentation must be done at the exact position of the lines found by
    # ORIGIN (x0, y0, z0) and not the computed “optimal” position (x, y, z, ra,
    # and dec).  Using this last postion may cause problem when it falls just
    # outside the segment.  We replace ra, dec, and z by the initial values.
    line_table = line_table.copy()
    ra0, dec0 = spatial_wcs.all_pix2world(
        line_table['x0'], line_table['y0'], 0)
    line_table['ra'], line_table['dec'] = ra0, dec0
    line_table['z'] = line_table['z0']
    # We also add a fwhm column containing the FWHM of the line profile as
    # it is used for mask creation.
    line_table.add_column(Column(
        data=[profile_fwhm[profile] for profile in line_table['profile']],
        name="fwhm"
    ))

    by_id = line_table.group_by('ID')

    for key, group in zip(by_id.groups.keys, by_id.groups):
        source_id = key['ID']
        source_x, source_y = source_table.loc[source_id]['x', 'y']

        if source_table.loc[source_id]['comp'] == 0:
            detection_cube = correl_cube
            threshold = correl_threshold * seg_thres_factor
        else:
            detection_cube = std_cube
            threshold = std_threshold * seg_thres_factor

        gen_mask_return = gen_source_mask(
            source_id, source_x, source_y,
            lines=group, detection_cube=detection_cube, threshold=threshold,
            cont_sky=None, out_dir=out_dir, radec_is_xy=True
        )

        if gen_mask_return is not None:
            with open(f"{out_dir}/problematic_masks.txt", 'a') as out:
                out.write(f"{gen_mask_return}\n")
            if plot_problems:
                gen_mask_return = gen_source_mask(
                    source_id, source_x, source_y,
                    lines=group, detection_cube=detection_cube,
                    threshold=threshold, cont_sky=None, out_dir=out_dir,
                    radec_is_xy=True, verbose=True
                )<|MERGE_RESOLUTION|>--- conflicted
+++ resolved
@@ -36,13 +36,8 @@
 import numpy as np
 import os.path
 
-<<<<<<< HEAD
 from astropy.io import fits
 from astropy.table import Table, Column, MaskedColumn
-from astropy.utils.console import ProgressBar
-=======
-from astropy.table import Table, Column
->>>>>>> 084be139
 from astropy.modeling.models import Gaussian1D
 from astropy.modeling.fitting import LevMarLSQFitter
 from astropy.nddata import NDDataRef
