"""Copyright 2010-2016 CNRS/CRAL

This file is part of MPDAF.

MPDAF is free software: you can redistribute it and/or modify
it under the terms of the GNU General Public License as published by
the Free Software Foundation; either version 3 of the License, or
(at your option) any later version

MPDAF is distributed in the hope that it will be useful,
but WITHOUT ANY WARRANTY; without even the implied warranty of
MERCHANTABILITY or FITNESS FOR A PARTICULAR PURPOSE.  See the
GNU General Public License for more details.

You should have received a copy of the GNU General Public License
along with MPDAF.  If not, see <http://www.gnu.org/licenses/>.


ORIGIN: detectiOn and extRactIon of Galaxy emIssion liNes

This software has been developped by Carole Clastres under the supervision of
David Mary (Lagrange institute, University of Nice) and ported to python by
Laure Piqueras (CRAL). From November 2016 the software is updated by Antony
Schutz under the supervision of David Mary

The project is funded by the ERC MUSICOS (Roland Bacon, CRAL).
Please contact Carole for more info at carole.clastres@univ-lyon1.fr
Please contact Antony for more info at antonyschutz@gmail.com

lib_origin.py contains the methods that compose the ORIGIN software
"""
from __future__ import absolute_import, division

import astropy.units as u
import logging
import numpy as np
import os.path
import sys
import time

from astropy.table import Table, Column
from astropy.utils.console import ProgressBar
from astropy.modeling.models import Gaussian1D
from astropy.modeling.fitting import LevMarLSQFitter
from astropy.stats import gaussian_sigma_to_fwhm
from joblib import Parallel, delayed
import pyfftw
from scipy import signal, stats
from scipy.ndimage import measurements, filters
from scipy.ndimage import binary_erosion, binary_dilation
from scipy.spatial import ConvexHull
from scipy.sparse.linalg import svds
from six.moves import range, zip
from scipy.interpolate import interp1d

from mpdaf.obj import Cube, Image, Spectrum
from mpdaf.sdetect import Source

__version__ = '3.0 beta'



def Spatial_Segmentation(Nx, Ny, NbSubcube, start=None):
    """Function to compute the limits in pixels for each zone.
    Each zone is computed from the left to the right and the top to the bottom
    First pixel of the first zone has coordinates : (row,col) = (Nx,1).

    Parameters
    ----------
    Nx        : integer
                Number of columns
    Ny        : integer
                Number of rows
    NbSubcube : integer
                Number of subcubes for the spatial segmentation
    start     : tuple
                if not None, the tupe is the (y,x) starting point
    Returns
    -------
    intx, inty : integer, integer
                  limits in pixels of the columns/rows for each zone

    Date  : Dec,10 2015
    Author: Carole Clastre (carole.clastres@univ-lyon1.fr)
    """
    logger = logging.getLogger('origin')
    t0 = time.time()
    # Segmentation of the rows vector in Nbsubcube parts from the right to the
    # left
    inty = np.linspace(Ny, 0, NbSubcube + 1, dtype=np.int)
    # Segmentation of the columns vector in Nbsubcube parts from the left to
    # the right
    intx = np.linspace(0, Nx, NbSubcube + 1, dtype=np.int)

    if start is not None:
        inty += start[0]
        intx += start[1]

    logger.debug('%s executed in %0.1fs' % (whoami(), time.time() - t0))
    return inty, intx


def DCTMAT(nl, order):
    """Return the DCT Matrix[:,:order+1] of nl

    Parameters
    ----------
    dct_o   :   integer
                order of the dct (spectral length)

    Returns
    -------
    dct_m   :   array
                DCT Matrix
    """
    yy, xx = np.mgrid[:nl, :order+1]
    D0 = np.sqrt(2 / nl) * np.cos((xx + 0.5) * (np.pi * yy / nl))
    D0[0, :] /= np.sqrt(2)
    return D0

def continuum(D0, D0T, var, w_raw_var):
    A = np.linalg.inv(np.dot(D0T/var, D0))
    return np.dot(np.dot(np.dot(D0,A),D0T), w_raw_var)

def dct_residual(w_raw, order, var, approx):
    """Function to compute the residual of the DCT on raw data.

    Parameters
    ----------
    RAW     :   array
                the RAW data

    order   :   integer
                The number of atom to keep for the dct decomposition
                
    var : array
          Variance

    Returns
    -------
    Faint     : array
                residual from the dct decomposition

    Date  : Mar, 28 2017
    Author: antony schutz (antonyschutz@gmail.com)
    """
    logger = logging.getLogger('origin')
    t0 = time.time()

    nl = w_raw.shape[0]
    D0 = DCTMAT(nl, order)
    if approx:
        A = np.dot(D0, D0.T)
        cont = np.tensordot(A, w_raw, axes=(0, 0))
    else:
        w_raw_var = w_raw / var
        D0T = D0.T
        cont = Parallel()(delayed(continuum)(D0, D0T, var[:,i,j], w_raw_var[:,i,j]) for i in range(w_raw.shape[1]) for j in range(w_raw.shape[2]))  
        cont = np.asarray(cont).T.reshape(w_raw.shape)
    #    cont = np.empty_like(w_raw)
    #    for i in range(w_raw.shape[1]):
    #        for j in range(w_raw.shape[2]):
    #            A = np.linalg.inv(np.dot(D0T/var[:,i,j], D0))
    #            cont[:,i,j] = np.dot(np.dot(np.dot(D0,A),D0T), w_raw_var[:,i,j])
    
    Faint = w_raw - cont
    logger.debug('%s executed in %0.1fs' % (whoami(), time.time() - t0))
    return Faint, cont


def Compute_Standardized_data(cube_dct, mask, var):
    """Function to compute the standardized data.

    Parameters
    ----------
    cube_dct:   array
                output of dct_residual

    mask  :   array
             Mask array (expmap==0)

    var     : array
              variance array

    newvar  : boolean
              if true, variance is re-estimated

    Returns
    -------
    STD     :   array
                standardized data cube from cube dct

    VAR     :   array
                cube of variance

    Date  : Mar, 28 2017
    Author: antony schutz (antonyschutz@gmail.com)
    """
    logger = logging.getLogger('origin')
    t0 = time.time()

    nl, ny, nx = cube_dct.shape

    cube_dct[mask] = np.nan

    mean_lambda = np.nanmean(cube_dct, axis=(1, 2))
    mean_lambda = mean_lambda[:, np.newaxis, np.newaxis] * np.ones((nl, ny, nx))

    var[mask] = np.inf

    STD = (cube_dct - mean_lambda) / np.sqrt(var)
    STD[mask] = 0
    logger.debug('%s executed in %0.1fs' % (whoami(), time.time() - t0))
    return STD

def createradvar(cu, ot):
    """Function to compute the compactness of areas using variance of
    position. The variance is computed on the position given by
    adding one of the 'ot' to 'cu'

    Parameters
    ----------
    cu :   2D array
           The current array
    ot :   3D array
           The other array

    Returns
    -------
    var :     array
              The radial variances

    Date  : Sept,27 2017
    Author: Antony Schutz (antonyschutz@gmail.com)
    """
    N = ot.shape[0]
    out = np.zeros(N)
    for n in range(N):
        tmp = cu + ot[n, :, :]
        y, x = np.where(tmp > 0)
        r = np.sqrt((y - y.mean())**2 + (x - x.mean())**2)
        out[n] = np.var(r)
    return out


def fusion_areas(label, MinSize, MaxSize, option=None):
    """Function which merge areas which have a surface less than
    MinSize if the size after merging is less than MaxSize.
    The criteria of neighboor can be related to the minimum surface
    or to the compactness of the output area

    Parameters
    ----------
    label   :   area
                The labels of areas
    MinSize :   number
                The size of areas under which they need to merge
    MaxSize :   number
                The size of areas above which they cant merge
    option  :   string
                if 'var' the compactness criteria is used
                if None the minimum surface criteria is used

    Returns
    -------
    label :     array
                The labels of merged areas

    Date  : Sept,27 2017
    Author: Antony Schutz (antonyschutz@gmail.com)
    """
    while True:
        indlabl = np.argsort(np.sum(label, axis=(1, 2)))
        tampon = label.copy()
        for n in indlabl:
            # if the label is not empty
            cu = label[n, :, :]
            cu_size = np.sum(cu)

            if cu_size > 0 and cu_size < MinSize:
                # search for neighboor
                labdil = label[n, :, :].copy()
                labdil = binary_dilation(labdil, iterations=1)

                # only neighboor
                test = np.sum(label * labdil[np.newaxis, :, :], axis=(1, 2)) > 0

                indice = np.where(test == 1)[0]
                ind = np.where(indice != n)[0]
                indice = indice[ind]

                # BOUCLER SUR LES CANDIDATS
                ot = label[indice, :, :]

                # test size of current with neighboor
                if option is None:
                    test = np.sum(ot, axis=(1, 2))
                elif option == 'var':
                    test = createradvar(cu, ot)
                else:
                    raise IOError('bad o^ption')

                if len(test) > 0:
                    # keep the min-size
                    ind = np.argmin(test)
                    cand = indice[ind]
                    if (np.sum(label[n, :, :]) + test[ind]) < MaxSize:
                        label[n, :, :] += label[cand, :, :]
                        label[cand, :, :] = 0

        # clean empty area
        ind = np.sum(label, axis=(1, 2)) > 0
        label = label[ind, :, :]
        tampon = tampon[ind, :, :]

        if np.sum(tampon - label) == 0:
            break
    return label


def area_segmentation_square_fusion(nexpmap, MinS, MaxS, NbSubcube, Ny, Nx):
    """Function to create non square area based on continuum test. The full
    2D image is first segmented in subcube. The area are fused in case they
    are too small. Thanks to the continuum test, detected sources are
    fused with associated area. The convex enveloppe of the sources inside
    each area is then done. Finally all the convex enveloppe growth until
    using all the pixels

    Parameters
    ----------
    nexpmap :   2D array
                the active pixel of the image
    MinS    :   number
                The size of areas under which they need to merge
    MaxS    :   number
                The size of areas above which they cant merge
    NbSubcube : integer
                Number of subcubes for the spatial segmentation
    Nx        : integer
                Number of columns
    Ny        : integer
                Number of rows


    Returns
    -------
    label :     array
                label of the fused square

    Date  : Sept,13 2017
    Author: Antony Schutz (antonyschutz@gmail.com)
    """
    logger = logging.getLogger('origin')
    t0 = time.time()

    # square area index with borders
    Vert = np.sum(nexpmap, axis=1)
    Hori = np.sum(nexpmap, axis=0)
    y1 = np.where(Vert > 0)[0][0]
    x1 = np.where(Hori > 0)[0][0]
    y2 = Ny - np.where(Vert[::-1] > 0)[0][0]
    x2 = Nx - np.where(Hori[::-1] > 0)[0][0]
    start = (y1, x1)
    inty, intx = Spatial_Segmentation(Nx, Ny, NbSubcube, start=start)

    #% FUSION square AREA
    label = []
    for numy in range(NbSubcube):
        for numx in range(NbSubcube):
            y1, y2, x1, x2 = inty[numy + 1], inty[numy], intx[numx], intx[numx + 1]
            tmp = nexpmap[y1:y2, x1:x2]
            if np.mean(tmp) != 0:
                labtest = measurements.label(tmp)[0]
                labtmax = labtest.max()

                for n in range(labtmax):
                    label_tmp = np.zeros((Ny, Nx))
                    label_tmp[y1:y2, x1:x2] = (labtest == (n + 1))
                    label.append(label_tmp)

    label = np.array(label)

    label = fusion_areas(label, MinS, MaxS)

    logger.debug('%s executed in %0.1fs' % (whoami(), time.time() - t0))
    return label


def area_segmentation_sources_fusion(labsrc, label, pfa, Ny, Nx):
    """Function to create non square area based on continuum test. Thanks
    to the continuum test, detected sources are fused with associated area.
    The convex enveloppe of the sources inside
    each area is then done. Finally all the convex enveloppe growth until
    using all the pixels

    Parameters
    ----------
    labsrc : array
             segmentation map
    label :     array
                label of fused square generated in
                area_segmentation_square_fusion
    pfa   :     float
                Pvalue for the test which performs segmentation
    NbSubcube : integer
                Number of subcubes for the spatial segmentation
    Nx        : integer
                Number of columns
    Ny        : integer
                Number of rows


    Returns
    -------
    label_out : array
                label of the fused square and sources

    Date  : Sept,13 2017
    Author: Antony Schutz (antonyschutz@gmail.com)
    """

    logger = logging.getLogger('origin')
    t0 = time.time()

    # compute the sources label
    nlab = labsrc.max()
    sources = np.zeros((nlab, Ny, Nx))
    for n in range(1, nlab + 1):
        sources[n - 1, :, :] = (labsrc == n) > 0
    sources_save = sources.copy()

    nlabel = label.shape[0]
    nsrc = sources.shape[0]
    for n in range(nsrc):
        cu_src = sources[n, :, :]
        # find the area in which the current source
        # has bigger probability to be

        test = np.sum(cu_src[np.newaxis, :, :] * label, axis=(1, 2))
        if len(test) > 0:
            ind = np.argmax(test)
            # associate the source to the label
            label[ind, :, :] = (label[ind, :, :] + cu_src) > 0
            # mask other labels from this sources
            mask = (1 - label[ind, :, :])[np.newaxis, :, :]
            ot_lab = np.delete(np.arange(nlabel), ind)
            label[ot_lab, :, :] *= mask
            # delete the source
            sources[n, :, :] = 0

    logger.debug('%s executed in %0.1fs' % (whoami(), time.time() - t0))
    return label, np.sum(sources_save, axis=0)


def area_segmentation_convex_fusion(label, src):
    """Function to compute the convex enveloppe of the sources inside
    each area is then done. Finally all the convex enveloppe growth until
    using all the pixels

    Parameters
    ----------
    label :     array
                label containing the fusion of fused squares and sources
                generated in area_segmentation_sources_fusion
    src :       array
                label of estimated sources from segmentation map

    Returns
    -------
    label_out : array
                label of the convex

    Date  : Sept,13 2017
    Author: Antony Schutz (antonyschutz@gmail.com)
    """
    logger = logging.getLogger('origin')
    t0 = time.time()

    label_fin = []
    # for each label
    for lab_n in range(label.shape[0]):

        # keep only the sources inside the label
        lab = label[lab_n, :, :]
        data = src * lab
        if np.sum(data > 0):
            points = np.array(np.where(data > 0)).T

            y_0 = points[:, 0].min()
            x_0 = points[:, 1].min()

            points[:, 0] -= y_0
            points[:, 1] -= x_0

            sny, snx = points[:, 0].max() + 1, points[:, 1].max() + 1
            # compute the convex enveloppe of a sub part of the label
            lab_temp = Convexline(points, snx, sny)

            # in full size
            label_out = np.zeros((label.shape[1], label.shape[2]))
            label_out[y_0:y_0 + sny, x_0:x_0 + snx] = lab_temp
            label_out *= lab
            label_fin.append(label_out)

    logger.debug('%s executed in %0.1fs' % (whoami(), time.time() - t0))
    return np.array(label_fin)


def Convexline(points, snx, sny):
    """Function to compute the convex enveloppe of the sources inside
    each area is then done and full the polygone

    Parameters
    ----------
    data :      array
                contain the position of source for one of the label
    snx,sny:    int,int
                the effective size of area in the label

    Returns
    -------
    lab_out :   array
                The filled convex enveloppe corresponding the sub label

    Date  : Sept,13 2017
    Author: Antony Schutz (antonyschutz@gmail.com)
    """

    # convex enveloppe vertices
    hull = ConvexHull(points)

    xs = hull.points[hull.simplices[:, 1]]
    xt = hull.points[hull.simplices[:, 0]]

    sny, snx = points[:, 0].max() + 1, points[:, 1].max() + 1
    tmp = np.zeros((sny, snx))

    # create le line between vertices
    for n in range(hull.simplices.shape[0]):
        x0, x1, y0, y1 = xs[n, 1], xt[n, 1], xs[n, 0], xt[n, 0]

        nx = np.abs(x1 - x0)
        ny = np.abs(y1 - y0)
        if ny > nx:
            xa, xb, ya, yb = y0, y1, x0, x1
        else:
            xa, xb, ya, yb = x0, x1, y0, y1
        if xa > xb:
            xb, xa, yb, ya = xa, xb, ya, yb

        indx = np.arange(xa, xb, dtype=int)
        N = len(indx)
        indy = np.array(ya + (indx - xa) * (yb - ya) / N, dtype=int)

        if ny > nx:
            tmpx, tmpy = indx, indy
            indy, indx = tmpx, tmpy

        tmp[indy, indx] = 1

    radius = 1
    dxy = 2 * radius
    x = np.linspace(-dxy, dxy, 1 + (dxy) * 2)
    y = np.linspace(-dxy, dxy, 1 + (dxy) * 2)
    xv, yv = np.meshgrid(x, y)
    r = np.sqrt(xv**2 + yv**2)
    mask = (np.abs(r) <= radius)

    # to close the lines
    conv_lab = signal.fftconvolve(tmp, mask, mode='same') > 1e-9

    lab_out = conv_lab.copy()
    for n in range(conv_lab.shape[0]):
        ind = np.where(conv_lab[n, :] == 1)[0]
        lab_out[n, ind[0]:ind[-1]] = 1

    return lab_out


def area_growing(label, mask):
    """Growing and merging of all areas

    Parameters
    ----------
    label :     array
                label containing convex enveloppe of each area
    mask :      array
                mask of positive pixels

    Returns
    -------
    label_out : array
                label of the convex envelop grown to the max number of pixels

    Date  : Sept,13 2017
    Author: Antony Schutz (antonyschutz@gmail.com)
    """
    logger = logging.getLogger('origin')
    t0 = time.time()

    # start by smaller
    set_ind = np.argsort(np.sum(label, axis=(1, 2)))
    # closure horizon
    niter = 20

    label_out = label.copy()
    nlab = label_out.shape[0]
    while True:
        s = np.sum(label_out)
        for n in set_ind:
            cu_lab = label_out[n, :, :]
            ind = np.delete(np.arange(nlab), n)
            ot_lab = label_out[ind, :, :]
            border = (1 - (np.sum(ot_lab, axis=0) > 0)) * mask
            # closure in all case + 1 dilation
            cu_lab = binary_dilation(cu_lab, iterations=niter + 1)
            cu_lab = binary_erosion(cu_lab, border_value=1, iterations=niter)
            label_out[n, :, :] = cu_lab * border
        if np.sum(label_out) == np.sum(mask) or np.sum(label_out) == s:
            break

    logger.debug('%s executed in %0.1fs' % (whoami(), time.time() - t0))

    return label_out


def area_segmentation_final(label, MinS, MaxS):
    """Merging of small areas and give index

    Parameters
    ----------
    label :   array
              label containing convex enveloppe of each area
    MinS    :   number
                The size of areas under which they need to merge
    MaxS    :   number
                The size of areas above which they cant merge

    Returns
    -------
    sety,setx : array
                list of index of each label

    Date  : Sept,13 2017
    Author: Antony Schutz (antonyschutz@gmail.com)
    """
    logger = logging.getLogger('origin')
    t0 = time.time()
    logger.debug('%s executed in %0.1fs' % (whoami(), time.time() - t0))
    # if an area is too small
    label = fusion_areas(label, MinS, MaxS, option='var')

    # create label map
    areamap = np.zeros(label.shape[1:])
    for i in range(label.shape[0]):
        areamap[label[i, :, :] > 0] = i + 1
    return areamap


def Compute_GreedyPCA_area(NbArea, cube_std, areamap, Noise_population,
                           threshold_test, itermax, testO2):
    """Function to compute the PCA on each zone of a data cube.

    Parameters
    ----------
    NbArea           : integer
                       Number of area
    cube_std         : array
                       Cube data weighted by the standard deviation
    areamap          : array
                       Map of areas
    Noise_population : float
                       Proportion of estimated noise part used to define the
                       background spectra
    threshold_test   : list
                       User given list of threshold (not pfa) to apply
                       on each area, the list is of lenght NbAreas
                       or of lenght 1.
    itermax          : integer
                       Maximum number of iterations
    testO2           : list of arrays
                       Result of the O2 test
    Returns
    -------
    cube_faint : array
                Faint greedy decomposition od STD Cube

    Date  : Mar, 28 2017
    Author: antony schutz (antonyschutz@gmail.com)
    """
    logger = logging.getLogger('origin')
    t0 = time.time()
    cube_faint = cube_std.copy()
    mapO2 = np.zeros((cube_std.shape[1], cube_std.shape[2]))
    # Spatial segmentation
    nstop = 0
    with ProgressBar(NbArea) as bar:
        for area_ind in range(1, NbArea + 1):
            # limits of each spatial zone
            ksel = (areamap == area_ind)

            # Data in this spatio-spectral zone
            cube_temp = cube_std[:, ksel]

            thr = threshold_test[area_ind - 1]
            test = testO2[area_ind - 1]
<<<<<<< HEAD
            cube_faint[:, ksel], mO2, kstop = Compute_GreedyPCA(cube_temp, test, thr,
                                                         Noise_population, itermax)
            mapO2[ksel] = mO2
            nstop += kstop
=======
            cube_faint[:, ksel], mO2 = Compute_GreedyPCA(cube_temp, test, thr,
                                                         Noise_population, itermax)
            mapO2[ksel] = mO2
>>>>>>> c9e9f494
            bar.update()

    logger.debug('%s executed in %0.1fs' % (whoami(), time.time() - t0))
    return cube_faint, mapO2, nstop


def Compute_PCA_threshold(faint, pfa_test):
    """

    Parameters
    ----------
    faint   :   array
                The 3D cube data clean
    pfa_test         : float
                       PFA of the test

    Returns
    -------
    histO2:
    frecO2:
    thresO2 :   Threshold for the O2 test
    """
    test = O2test(faint)

    # automatic threshold computation
    histO2, frecO2, thresO2, mea, std = Compute_thresh_PCA_hist(test, pfa_test)

    return test, histO2, frecO2, thresO2, mea, std


def Compute_GreedyPCA(cube_in, test, thresO2, Noise_population, itermax):
    """Function to compute greedy svd. thanks to the test (test_fun) and
    according to a defined threshold (threshold_test) the cube is segmented
    in nuisance and background part. A part of the background part
    (1/Noise_population %) is used to compute a mean background, a signature.
    The Nuisance part is orthogonalized to this signature in order to not
    loose this part during the greedy process. SVD is performed on nuisance
    in order to modelized the nuisance part and the principal eigen vector,
    only one, is used to perform the projection of the whole set of data:
    Nuisance and background. The Nuisance spectra which satisfied the test
    are updated in the background computation and the background is so
    cleaned from sources signature. The iteration stop when all the spectra
    satisfy the criteria


    Parameters
    ----------
    Cube_in :   array
                The 3D cube data clean

    test_fun:   function
                the test to be performed on data

    Noise_population : float
                       Fraction of spectra estimated as background
    itermax          : integer
                       Maximum number of iterations

    Returns
    -------
    faint   :   array
                cleaned cube
    mapO2   :   array
                2D MAP filled with the number of iteration per spectra
    thresO2 :   float
                Threshold for the O2 test
    nstop   :   int
                Nb of times the iterations have been stopped when > itermax


    Date  : Mar, 28 2017
    Author: antony schutz (antonyschutz@gmail.com)
    """
    logger = logging.getLogger('origin')

    faint = cube_in.copy()

    nl, nynx = faint.shape

    # nuisance part
    pypx = np.where(test > thresO2)[0]

    npix = len(pypx)

    mapO2 = np.zeros(nynx)
<<<<<<< HEAD
    nstop = 0
=======
>>>>>>> c9e9f494

    with ProgressBar(npix) as bar:
        # greedy loop based on test
        tmp = 0
        while True:
            tmp += 1
            mapO2[pypx] += 1
            if len(pypx) == 0:
                break
            if tmp > itermax:
<<<<<<< HEAD
                nstop += 1
=======
>>>>>>> c9e9f494
                logger.info('Warning iterations stopped at %d' % (tmp))
                break
            # vector data
            test_v = np.ravel(test)
            test_v = test_v[test_v > 0]
            nind = np.where(test_v <= thresO2)[0]
            sortind = np.argsort(test_v[nind])
            # at least one spectra is used to perform the test
            l = 1 + int(len(nind) / Noise_population)
            # background estimation
            b = np.mean(faint[:, nind[sortind[:l]]], axis=1)
            # cube segmentation
            x_red = faint[:, pypx]
            # orthogonal projection with background
            x_red -= np.dot(np.dot(b[:, None], b[None, :]), x_red)
            x_red /= np.nansum(b**2)

            # remove spectral mean from residual data
            mean_in_pca = np.mean(x_red, axis=1)
            x_red_nomean = x_red.copy()
            x_red_nomean -= np.repeat(mean_in_pca[:, np.newaxis],
                                      x_red.shape[1], axis=1)

            # sparse svd if nb spectrum > 1 else normal svd
            if x_red.shape[1] == 1:
                break
                # if PCA will not converge or if giant pint source will exists
                # in faint PCA the reason will be here, in later case
                # add condition while calculating the "mean_in_pca"
                # deactivate the substraction of the mean.
                # This will make the vector whish is above threshold
                # equal to the background. For now we prefer to keep it, to
                # stop iteration earlier in order to keep residual sources
                # with the hypothesis that this spectrum is slightly above
                # the threshold (what we observe in data)
                U, s, V = np.linalg.svd(x_red_nomean, full_matrices=False)
            else:
                U, s, V = svds(x_red_nomean, k=1)

            # orthogonal projection
            xest = np.dot(np.dot(U, np.transpose(U)),
                          np.reshape(faint, (nl, nynx)))
            faint -= np.reshape(xest, (nl, nynx))

            # test
            test = O2test(faint)

            # nuisance part
            pypx = np.where(test > thresO2)[0]
            bar.update(npix - len(pypx))
<<<<<<< HEAD

    return faint, mapO2, nstop
=======
>>>>>>> c9e9f494



def O2test(Cube_in):
    """Function to compute the test on data. The test estimate the background
    part and nuisance part of the data by mean of second order test:
    Testing mean and variance at same time of spectra

    Parameters
    ----------
    Cube_in :   array
                  The 3D cube data to test


    Returns
    -------
    test    :   array
                2D result of the test

    Date  : Mar, 28 2017
    Author: antony schutz (antonyschutz@gmail.com)
    """
    return np.mean(Cube_in**2, axis=0)


def Compute_thresh_PCA_hist(test, threshold_test):
    """Function to compute greedy svd.
    Parameters
    ----------
    test :   array
             2D data from the O2 test
    threshold_test      :   float
                            the pfa of the test (default=.05)

    Returns
    -------
    histO2  :   histogram value of the test
    frecO2  :   frequencies of the histogram
    thresO2 :   automatic threshold for the O2 test

    Date  : July, 06 2017
    Author: antony schutz (antonyschutz@gmail.com)
    """
    logger = logging.getLogger('origin')
    test_v = np.ravel(test)
    c = test_v[test_v > 0]
    histO2, frecO2 = np.histogram(c, bins='fd', normed=True)
    ind = np.argmax(histO2)
    mod = frecO2[ind]
    ind2 = np.argmin((histO2[ind] / 2 - histO2[:ind])**2)
    fwhm = mod - frecO2[ind2]
    sigma = fwhm / np.sqrt(2 * np.log(2))

    coef = stats.norm.ppf(threshold_test)
    thresO2 = mod - sigma * coef
    logger.debug('1st estimation mean/std/threshold: %f/%f/%f' % (mod, sigma, thresO2))

    x = (frecO2[1:] + frecO2[:-1]) / 2
    g1 = Gaussian1D(amplitude=histO2.max(), mean=mod, stddev=sigma)
    fit_g = LevMarLSQFitter()
    xcut = g1.mean + gaussian_sigma_to_fwhm * g1.stddev / 2
    ksel = x < xcut
    g2 = fit_g(g1, x[ksel], histO2[ksel])
    mea, std = (g2.mean.value, g2.stddev.value)
    thresO2 = mea - std * coef

    return histO2, frecO2, thresO2, mea, std


def Correlation_GLR_test_zone(cube, sigma, PSF_Moffat, weights, Dico,
                              intx, inty, NbSubcube, threads):
    """Function to compute the cube of GLR test values per zone
    obtained with the given PSF and dictionary of spectral profile.

    Parameters
    ----------
    cube       : array
                 data cube on test
    sigma      : array
                 MUSE covariance
    PSF_Moffat : list of arrays
                 FSF for each field of this data cube
    weights    : list of array
                 Weight maps of each field
    Dico       : array
                 Dictionary of spectral profiles to test
    intx      : array
                limits in pixels of the columns for each zone
    inty      : array
                limits in pixels of the rows for each zone
    NbSubcube : int
                Number of subcube in the spatial segmentation
    threads    : integer
                 number of threads

    Returns
    -------
    correl  : array
              cube of T_GLR values
    profile : array
              Number of the profile associated to the T_GLR

    Date  : Jul, 4 2017
    Author: Antony Schutz (antonyschutz@gmail.com)
    """
    logger = logging.getLogger('origin')
    # initialization
    # size psf
    if weights is None:
        sizpsf = PSF_Moffat.shape[1]
    else:
        sizpsf = PSF_Moffat[0].shape[1]
    longxy = int(sizpsf // 2)

    Nl, Ny, Nx = cube.shape

    correl = np.zeros((Nl, Ny, Nx))
    correl_min = np.zeros((Nl, Ny, Nx))
    profile = np.zeros((Nl, Ny, Nx))

    for numy in range(NbSubcube):
        for numx in range(NbSubcube):
            logger.info('Area %d,%d / (%d,%d)' % (numy + 1, numx + 1, NbSubcube, NbSubcube))
            # limits of each spatial zone
            x1 = np.maximum(0, intx[numx] - longxy)
            x2 = np.minimum(intx[numx + 1] + longxy, Nx)
            y1 = np.maximum(0, inty[numy + 1] - longxy)
            y2 = np.minimum(inty[numy] + longxy, Ny)

            x11 = intx[numx] - x1
            y11 = inty[numy + 1] - y1
            x22 = intx[numx + 1] - x1
            y22 = inty[numy] - y1

            mini_cube = cube[:, y1:y2, x1:x2]
            mini_sigma = sigma[:, y1:y2, x1:x2]

            c, p, cm = Correlation_GLR_test(mini_cube, mini_sigma, PSF_Moffat,
                                            weights, Dico, threads)

            correl[:, inty[numy + 1]:inty[numy], intx[numx]:intx[numx + 1]] = \
                c[:, y11:y22, x11:x22]

            profile[:, inty[numy + 1]:inty[numy], intx[numx]:intx[numx + 1]] = \
                p[:, y11:y22, x11:x22]

            correl_min[:, inty[numy + 1]:inty[numy], intx[numx]:intx[numx + 1]] = \
                cm[:, y11:y22, x11:x22]

    return correl, profile, correl_min


def Correlation_GLR_test(cube, sigma, PSF_Moffat, weights, Dico, threads):
    """Function to compute the cube of GLR test values obtained with the given
    PSF and dictionary of spectral profile.

    Parameters
    ----------
    cube       : array
                 data cube on test
    sigma      : array
                 MUSE covariance
    PSF_Moffat : list of arrays
                 FSF for each field of this data cube
    weights    : list of array
                 Weight maps of each field
    Dico       : array
                 Dictionary of spectral profiles to test
    threads    : integer
                 number of threads

    Returns
    -------
    correl  : array
              cube of T_GLR values of maximum correlation
    profile : array
              Number of the profile associated to the T_GLR
    correl_min : array
                 cube of T_GLR values of minimum correlation

    Date  : July, 6 2017
    Author: Antony Schutz (antonyschutz@gmail.com)
    """
    logger = logging.getLogger('origin')
    t0 = time.time()
    # data cube weighted by the MUSE covariance
    cube_var = cube / np.sqrt(sigma)
    # Inverse of the MUSE covariance
    inv_var = 1. / sigma

    # Dimensions of the data
    shape = cube_var.shape
    Nz = cube_var.shape[0]
    Ny = cube_var.shape[1]
    Nx = cube_var.shape[2]

    cube_fsf = np.empty(shape)
    norm_fsf = np.empty(shape)
    if weights is None:  # one FSF
        # Spatial convolution of the weighted data with the zero-mean FSF
        logger.info('Step 1/3 Spatial convolution of the weighted data with the '
                    'zero-mean FSF')
        PSF_Moffat_m = PSF_Moffat \
            - np.mean(PSF_Moffat, axis=(1, 2))[:, np.newaxis, np.newaxis]
        for i in ProgressBar(list(range(Nz))):
            cube_fsf[i, :, :] = signal.fftconvolve(cube_var[i, :, :],
                                                   PSF_Moffat_m[i, :, :][::-1, ::-1],
                                                   mode='same')
        del cube_var
        PSF_Moffat_m = PSF_Moffat_m**2
        # Spatial part of the norm of the 3D atom
        logger.info('Step 2/3 Computing Spatial part of the norm of the 3D atoms')
        for i in ProgressBar(list(range(Nz))):
            norm_fsf[i, :, :] = signal.fftconvolve(inv_var[i, :, :],
                                                   PSF_Moffat_m[i, :, :][::-1, ::-1],
                                                   mode='same')
        del PSF_Moffat_m, inv_var
    else:  # several FSF
        # Spatial convolution of the weighted data with the zero-mean FSF
        logger.info('Step 1/3 Spatial convolution of the weighted data with the '
                    'zero-mean FSF')
        nfields = len(PSF_Moffat)
        PSF_Moffat_m = []
        for n in range(nfields):
            PSF_Moffat_m.append(PSF_Moffat[n]
                                - np.mean(PSF_Moffat[n], axis=(1, 2))[:, np.newaxis, np.newaxis])
        # build a weighting map per PSF and convolve
        cube_fsf = np.empty(shape)
        for i in ProgressBar(list(range(Nz))):
            cube_fsf[i, :, :] = 0
            for n in range(nfields):
                cube_fsf[i, :, :] = cube_fsf[i, :, :] \
                    + signal.fftconvolve(weights[n] * cube_var[i, :, :],
                                         PSF_Moffat_m[n][i, :, :][::-1, ::-1],
                                         mode='same')
        del cube_var
        for n in range(nfields):
            PSF_Moffat_m[n] = PSF_Moffat_m[n]**2
        # Spatial part of the norm of the 3D atom
        logger.info('Step 2/3 Computing Spatial part of the norm of the 3D atoms')
        for i in ProgressBar(list(range(Nz))):
            norm_fsf[i, :, :] = 0
            for n in range(nfields):
                norm_fsf[i, :, :] = norm_fsf[i, :, :] \
                    + signal.fftconvolve(weights[n] * inv_var[i, :, :],
                                         PSF_Moffat_m[n][i, :, :][::-1, ::-1],
                                         mode='same')
        del PSF_Moffat_m, inv_var

    # First cube of correlation values
    # initialization with the first profile
    logger.info('Step 3/3 Computing second cube of correlation values')
    profile = np.empty(shape, dtype=np.int)
    correl = -np.inf * np.ones(shape)
    correl_min = np.inf * np.ones(shape)

    if threads == 1:
        for k in ProgressBar(list(range(len(Dico)))):
            # Second cube of correlation values
            d_j = Dico[k] - np.mean(Dico[k])
            profile_square = d_j**2
            for y in range(Ny):
                for x in range(Nx):
                    cube_profile = signal.fftconvolve(cube_fsf[:, y, x], d_j,
                                                      mode='same')
                    norm_profile = signal.fftconvolve(norm_fsf[:, y, x],
                                                      profile_square,
                                                      mode='same')

                    norm_profile[norm_profile <= 0] = np.inf
                    tmp = cube_profile / np.sqrt(norm_profile)
                    PROFILE_MAX = np.where(tmp > correl[:, y, x])[0]
                    correl[:, y, x] = np.maximum(correl[:, y, x], tmp)
                    correl_min[:, y, x] = np.minimum(correl_min[:, y, x], tmp)
                    profile[PROFILE_MAX, y, x] = k
    else:

        ndico = Dico[0].shape[0]
        s = Nz + ndico - 1
        if ndico / 2 == ndico // 2:
            cc1 = ndico // 2 - 1
            cc2 = -ndico // 2
        else:
            cc1 = ndico // 2
            cc2 = -ndico // 2 + 1

        logger.info('Compute the FFT planes...')
        temp = pyfftw.empty_aligned(s, dtype='float64')
        fd_j = pyfftw.empty_aligned(s // 2 + 1, dtype='complex128')
        flags = ['FFTW_DESTROY_INPUT', 'FFTW_PATIENT']
        fftd_j = pyfftw.FFTW(temp, fd_j, direction='FFTW_FORWARD', flags=flags,
                             threads=threads)
        temp2 = pyfftw.empty_aligned((s, Ny, Nx), dtype='float64')
        ffsf = pyfftw.empty_aligned((s // 2 + 1, Ny, Nx), dtype='complex128')
        fftfsf = pyfftw.FFTW(temp2, ffsf, direction='FFTW_FORWARD', axes=[0],
                             flags=flags, threads=threads)
        temp3 = pyfftw.empty_aligned((s // 2 + 1, Ny, Nx), dtype='complex128')
        res = pyfftw.empty_aligned((s, Ny, Nx), dtype='float64')
        ifft_object = pyfftw.FFTW(temp3, res, direction='FFTW_BACKWARD', axes=[0],
                                  flags=flags, threads=threads)

        for k in ProgressBar(list(range(len(Dico)))):

            # fftconvolve(cube_fsf[:,x,y], d_j)
            d_j = Dico[k] - np.mean(Dico[k])
            temp[:ndico] = d_j
            temp[ndico:] = 0
            fftd_j()  # fd_j=fft(d_j)

            temp2[:Nz, :, :] = cube_fsf[:, :, :]
            temp2[Nz:, :, :] = 0
            fftfsf()  # fsf = fft(cube_fsf)
            temp3[:] = ffsf[:, :, :] * fd_j[:, np.newaxis, np.newaxis]
            ifft_object()
            cube_profile = res[cc1:cc2, :, :].copy()

            # fftconvolve(norm_fsf[:,x,y], d_j**2)
            temp[:ndico] = d_j**2
            temp[ndico:] = 0
            fftd_j()  # fprof=fft(d_j**2)

            temp2[:Nz, :, :] = norm_fsf[:, :, :]
            temp2[Nz:, :, :] = 0
            fftfsf()
            temp3[:] = ffsf[:] * fd_j[:, np.newaxis, np.newaxis]
            ifft_object()
            norm_profile = res[cc1:cc2, :, :].copy()

            norm_profile[norm_profile <= 0] = np.inf
            tmp = cube_profile / np.sqrt(norm_profile)
            profile[tmp > correl] = k
            correl = np.maximum(correl, tmp)
            correl_min = np.minimum(correl_min, tmp)

    logger.debug('%s executed in %0.1fs' % (whoami(), time.time() - t0))
    return correl, profile, correl_min


def Compute_local_max_zone(correl, correl_min, mask, intx, inty,
                           NbSubcube, neighboors):
    """Function to compute the local max of T_GLR values for each zone

    Parameters
    ----------
    correl    : array
                cube of maximum T_GLR values (correlations)
    correl_min: array
                cube of minimum T_GLR values (correlations)
    mask      : array
                boolean cube (true if pixel is masked)
    intx      : array
                limits in pixels of the columns for each zone
    inty      : array
                limits in pixels of the rows for each zone
    NbSubcube : int
                Number of subcube in the spatial segmentation
    threshold : float
                The threshold applied to the p-values cube
    neighboors: int
                Number of connected components

    Returns
    -------
    cube_Local_max : array
                     cube of local maxima from maximum correlation
    cube_Local_min : array
                     cube of local maxima from minus minimum correlation

    Date  : July, 6 2017
    Author: Antony Schutz(antonyschutz@gmail.com)
    """
    logger = logging.getLogger('origin')
    t0 = time.time()
    # initialization
    cube_Local_max = np.zeros(correl.shape)
    cube_Local_min = np.zeros(correl.shape)
    cube_Local_max = np.zeros(correl.shape)
    cube_Local_min = np.zeros(correl.shape)
    nl, Ny, Nx = correl.shape
    lag = 1

    for numy in range(NbSubcube):
        for numx in range(NbSubcube):
            # limits of each spatial zone

            x1 = np.maximum(0, intx[numx] - lag)
            x2 = np.minimum(intx[numx + 1] + lag, Nx)
            y1 = np.maximum(0, inty[numy + 1] - lag)
            y2 = np.minimum(inty[numy] + lag, Ny)

            x11 = intx[numx] - x1
            y11 = inty[numy + 1] - y1
            x22 = intx[numx + 1] - x1
            y22 = inty[numy] - y1

            correl_temp_edge = correl[:, y1:y2, x1:x2]
            correl_temp_edge_min = correl_min[:, y1:y2, x1:x2]
            mask_temp_edge = mask[:, y1:y2, x1:x2]
            # Cube of pvalues for each zone
            cube_Local_max_temp, cube_Local_min_temp = \
                Compute_localmax(correl_temp_edge, correl_temp_edge_min, mask_temp_edge, neighboors)

            cube_Local_max[:, inty[numy + 1]:inty[numy], intx[numx]:intx[numx + 1]] =\
                cube_Local_max_temp[:, y11:y22, x11:x22]
            cube_Local_min[:, inty[numy + 1]:inty[numy], intx[numx]:intx[numx + 1]] =\
                cube_Local_min_temp[:, y11:y22, x11:x22]

    logger.debug('%s executed in %0.1fs' % (whoami(), time.time() - t0))
    return cube_Local_max, cube_Local_min


def _mask_circle_region(data, x0, y0, z0, spat_rad, spect_rad, thrdata=None, mthrdata=None):
    x, y = np.meshgrid(np.arange(data.shape[2]), np.arange(data.shape[1]))
    ksel = ((x - x0)**2 + (y - y0)**2) < spat_rad**2
    z1 = np.maximum(0, z0 - spect_rad)
    z2 = np.minimum(data.shape[0], z0 + spect_rad)
    if thrdata is None or mthrdata is None:
        data[z1:z2, ksel] = 0
    else:
        ksel2 = (thrdata[z1:z2, ksel] <= np.max(mthrdata[z1:z2, ksel]))
        data[z1:z2, ksel][ksel2] = 0


def CleanCube(Mdata, mdata, CatM, catm, Nz, Nx, Ny, spat_size, spect_size):
    (zM, yM, xM) = (CatM['z0'], CatM['y0'], CatM['x0'])
    (zm, ym, xm) = catm
    spat_rad = int(spat_size / 2)
    spect_rad = int(spect_size / 2)
<<<<<<< HEAD

    for n, z in enumerate(zm):
        _mask_circle_region(mdata, xm[n], ym[n], z, spat_rad, spect_rad)
    for n, z in enumerate(zM):
        _mask_circle_region(Mdata, xM[n], yM[n], z, spat_rad, spect_rad)

    return Mdata, mdata

=======

    for n, z in enumerate(zm):
        _mask_circle_region(mdata, xm[n], ym[n], z, spat_rad, spect_rad)
    for n, z in enumerate(zM):
        _mask_circle_region(Mdata, xM[n], yM[n], z, spat_rad, spect_rad)

    return Mdata, mdata

>>>>>>> c9e9f494

def Compute_localmax(correl_temp_edge, correl_temp_edge_min,
                     mask_temp_edge, neighboors):
    """Function to compute the local maxima of the maximum correlation and
    local maxima of minus the minimum correlation
    distribution

    Parameters
    ----------
    correl_temp_edge :  array
                        T_GLR values with edges excluded (from max correlation)
    correl_temp_edge_min :  array
                        T_GLR values with edges excluded (from min correlation)
    mask_temp_edge   :  array
                        mask array (true if pixel is masked)
    neighboors       :  int
                        Number of connected components
    Returns
    -------
    cube_pval_correl : array
                       p-values asssociated to the local maxima of T_GLR values

    Date  : June, 19 2017
    Author: Antony Schutz(antonyschutz@gmail.com)
    """
    # connected components
    conn = (neighboors + 1)**(1 / 3.)
    # local maxima of maximum correlation
    Max_filter = filters.maximum_filter(correl_temp_edge, size=(conn, conn, conn))
    Local_max_mask = (correl_temp_edge == Max_filter)
    Local_max_mask[mask_temp_edge] = 0
    Local_max = correl_temp_edge * Local_max_mask

    # local maxima of minus minimum correlation
    minus_correl_min = - correl_temp_edge_min
    Max_filter = filters.maximum_filter(minus_correl_min,
                                        size=(conn, conn, conn))
    Local_min_mask = (minus_correl_min == Max_filter)
    Local_min_mask[mask_temp_edge] = 0
    Local_min = minus_correl_min * Local_min_mask

    return Local_max, Local_min


def itersrc_mat(cat, coord, spatdist, area, tol_spat, tol_spec, n, iin, id_cu, IDorder):
    # MATRIX VERSION faster for smaller data
    xout, yout, zout, aout, iout = cat
    z, y, x = coord

    ind = np.where(spatdist[n, :] < tol_spat)[0]
    if len(ind) > 0:
        for indn in ind:
            if iin[indn] > 0:

                if spatdist[id_cu, indn] > tol_spat * np.sqrt(2):
                    # check spectral content
                    dz = np.sqrt((z[indn] - z[id_cu])**2)
                    if dz < tol_spec:
                        xout.append(x[indn])
                        yout.append(y[indn])
                        zout.append(z[indn])
                        aout.append(area[indn])

                        iout.append(id_cu)
                        iin[indn] = 0
                        spatdist[:, IDorder[indn]] = np.inf
                        cat = [xout, yout, zout, aout, iout]
                        coord = [z, y, x]
                        xout, yout, zout, aout, iout, spatdist, iin = \
                            itersrc_mat(cat, coord, spatdist, area, tol_spat,
                                        tol_spec, indn, iin, id_cu, IDorder)

                        spatdist[indn, :] = np.inf

                else:
                    xout.append(x[indn])
                    yout.append(y[indn])
                    zout.append(z[indn])
                    aout.append(area[indn])

                    iout.append(id_cu)
                    iin[indn] = 0
                    spatdist[:, IDorder[indn]] = np.inf
                    cat = [xout, yout, zout, aout, iout]
                    coord = [z, y, x]
                    xout, yout, zout, aout, iout, spatdist, iin = \
                        itersrc_mat(cat, coord, spatdist, area, tol_spat,
                                    tol_spec, indn, iin, id_cu, IDorder)

                    spatdist[indn, :] = np.inf

    return xout, yout, zout, aout, iout, spatdist, iin


def spatiospectral_merging_mat(z, y, x, map_in, tol_spat, tol_spec):
    # MATRIX VERSION faster for smaller data
    Nz = len(z)
    IDorder = np.arange(Nz)
    area = map_in[y, x]

    difx = x[np.newaxis, :].T - x[np.newaxis, :]
    dify = y[np.newaxis, :].T - y[np.newaxis, :]

    spatdist = np.sqrt(difx**2 + dify**2)
    spatdist[np.arange(Nz), np.arange(Nz)] = np.inf

    xout = []
    yout = []
    zout = []
    iout = []
    aout = []

    iin = np.ones(IDorder.shape)
    for n in IDorder:
        if iin[n] == 1:
            iin[n] = 0
            xout.append(x[n])
            yout.append(y[n])
            zout.append(z[n])
            iout.append(n)
            aout.append(area[n])
            spatdist[:, IDorder[n]] = np.inf
            cat = [xout, yout, zout, aout, iout]
            coord = [z, y, x]
            xout, yout, zout, aout, iout, spatdist, iin = \
                itersrc_mat(cat, coord, spatdist, area, tol_spat, tol_spec, n, iin, n, IDorder)

    xout = np.array(xout, dtype=int)
    yout = np.array(yout, dtype=int)
    zout = np.array(zout, dtype=int)
    iout = np.array(iout, dtype=int)
    aout = np.array(aout, dtype=int)

    xout2 = []
    yout2 = []
    zout2 = []
    aout2 = []
    iout2 = []

    for n, id_cu in enumerate(np.unique(iout)):
        area_in_ID = aout[iout == id_cu]
        area_cu = area_in_ID.max()
        for id_c in np.where(iout == id_cu)[0]:
            xout2.append(xout[id_c])
            yout2.append(yout[id_c])
            zout2.append(zout[id_c])
            iout2.append(n)
            aout2.append(area_cu)

    xout = np.array(xout2, dtype=int)
    yout = np.array(yout2, dtype=int)
    zout = np.array(zout2, dtype=int)
    iout = np.array(iout2, dtype=int)
    aout = np.array(aout2, dtype=int)

    for n, area_cu in enumerate(np.unique(aout)):
        if area_cu > 0:
            ind = np.where(aout == area_cu)[0]
            # take all the group inside the area
            group_dep = np.unique(iout[ind])
            for cu in group_dep:
                group = np.unique(iout[ind])
                if len(group) == 1:  # if there is only one group remaining
                    break
                if cu in group:
                    for otg in group:
                        if otg != cu:
                            zin = zout[iout == cu]
                            zot = zout[iout == otg]
                            difz = zin[np.newaxis, :].T - zot[np.newaxis, :]
                            if np.sqrt(difz**2).min() < tol_spec:
                                iout[iout == otg] = cu
<<<<<<< HEAD

    return xout, yout, zout, aout, iout, iout2


=======

    return xout, yout, zout, aout, iout, iout2


>>>>>>> c9e9f494
def itersrc(cat, coord, area, tol_spat, tol_spec, n, iin, id_cu, IDorder):
    """recursive function to perform the spatial merging.
    if neighborhood are close spatially to a lines: they are merged,
    then the neighboor of the seed is analysed if they are enough close to
    the current line (a neighboor of the original seed) they are merged
    only if the frequency is enough close (surrogate) if the frequency is
    different it is rejected.
    If two line (or a group of lines and a new line) are:
        Enough close without a big spectral gap
        not in the same label (a group in background close to one source
        inside a source label)
    the resulting ID is the ID of the source label and not the background


    Parameters
    ----------
    cat     : kinda of catalog of the previously merged lines
              xout,yout,zout,aout,iout:
              the 3D position, area label and ID for all analysed lines
    coord   : the 3D position of the analysed line which become the current
              seed
    area    : array
              list of area

    tol_spat : int
               spatiale tolerance for the spatial merging

    tol_spec : int
               spectrale tolerance for the spectral merging
    n : int
        index of the original seed
    iin : 0-1
          index of (not) processed line
    id_cu : ID of the original seed
    IDorder :   list in which the ID are processed,
                *** maybe to improve ***
                can be by the max max loc correl
                can be by the closest distance
    Returns
    -------
    xout,yout,zout : array
                     the 3D position of the estimated lines
                     the same as z,y,x, they are not changed

    aout : array
           the index of the label in map_in
    iout : array
           the ID after spatial and spatio spectral merging
    spatdist : array
               the spatial distance of the current line with all others
    iin : 0-1
          index of (not) processed line


    Date  : October, 25 2017
    Author: Antony Schutz(antonyschutz@gmail.com)
    """
    xout, yout, zout, aout, iout = cat
    z, y, x = coord
    spatdist = np.sqrt((x[n] - x)**2 + (y[n] - y)**2)
    spatdist[iin == 0] = np.inf

    cu_spat = np.sqrt((x[id_cu] - x)**2 + (y[id_cu] - y)**2)
    cu_spat[iin == 0] = np.inf

    ind = np.where(spatdist < tol_spat)[0]
    if len(ind) > 0:
        for indn in ind:
            if iin[indn] > 0:

                if cu_spat[indn] > tol_spat * np.sqrt(2):
                    # check spectral content
                    dz = np.sqrt((z[indn] - z[id_cu])**2)
                    if dz < tol_spec:
                        xout.append(x[indn])
                        yout.append(y[indn])
                        zout.append(z[indn])
                        aout.append(area[indn])

                        iout.append(id_cu)
                        iin[indn] = 0
                        cat = [xout, yout, zout, aout, iout]
                        coord = [z, y, x]
                        xout, yout, zout, aout, iout, spatdist, iin = \
                            itersrc(cat, coord, area, tol_spat,
                                    tol_spec, indn, iin, id_cu, IDorder)

                else:
                    xout.append(x[indn])
                    yout.append(y[indn])
                    zout.append(z[indn])
                    aout.append(area[indn])

                    iout.append(id_cu)
                    iin[indn] = 0
                    cat = [xout, yout, zout, aout, iout]
                    coord = [z, y, x]
                    xout, yout, zout, aout, iout, spatdist, iin = \
                        itersrc(cat, coord, area, tol_spat,
                                tol_spec, indn, iin, id_cu, IDorder)

    return xout, yout, zout, aout, iout, spatdist, iin


def spatiospectral_merging(z, y, x, map_in, tol_spat, tol_spec):
    """perform the spatial and spatio spectral merging.
    The spectral merging give the same ID if several group of lines (from
    spatiale merging) if they share at least one line frequency

    Parameters
    ----------
    z,y,x     : array
                the 3D position of the estimated lines
    map_in    : array
                Segmentation map

    tol_spat : int
               spatiale tolerance for the spatial merging

    tol_spec : int
               spectrale tolerance for the spectral merging

    Returns
    -------
    xout,yout,zout : array
                     the 3D position of the estimated lines
                     the same as z,y,x, they are not changed

    aout : array
           the index of the label in map_in
    iout : array
           the ID after spatial and spatio spectral merging
    iout2 : array
           the ID after spatial merging


    Date  : October, 25 2017
    Author: Antony Schutz(antonyschutz@gmail.com)
    """
    Nz = len(z)
    IDorder = np.arange(Nz)
    area = map_in[y, x]

    # Spatiale Merging
    xout = []
    yout = []
    zout = []
    iout = []
    aout = []

    iin = np.ones(IDorder.shape)
    for n in IDorder:
        if iin[n] == 1:

            iin[n] = 0
            xout.append(x[n])
            yout.append(y[n])
            zout.append(z[n])
            iout.append(n)
            aout.append(area[n])
            cat = [xout, yout, zout, aout, iout]
            coord = [z, y, x]
            xout, yout, zout, aout, iout, spatdist, iin = \
                itersrc(cat, coord, area, tol_spat, tol_spec, n, iin, n, IDorder)

    xout = np.array(xout, dtype=int)
    yout = np.array(yout, dtype=int)
    zout = np.array(zout, dtype=int)
    iout = np.array(iout, dtype=int)
    aout = np.array(aout, dtype=int)

    # ID of Spatiale Merging
    xout2 = []
    yout2 = []
    zout2 = []
    aout2 = []
    iout2 = []

    for n, id_cu in enumerate(np.unique(iout)):
        area_in_ID = aout[iout == id_cu]
        area_cu = area_in_ID.max()
        for id_c in np.where(iout == id_cu)[0]:
            xout2.append(xout[id_c])
            yout2.append(yout[id_c])
            zout2.append(zout[id_c])
            iout2.append(n)
            aout2.append(area_cu)

    xout = np.array(xout2, dtype=int)
    yout = np.array(yout2, dtype=int)
    zout = np.array(zout2, dtype=int)
    iout = np.array(iout2, dtype=int)
    aout = np.array(aout2, dtype=int)

    # Group Spectrale Merging
    for n, area_cu in enumerate(np.unique(aout)):
        if area_cu > 0:
            ind = np.where(aout == area_cu)[0]
            # take all the group inside the area
            group_dep = np.unique(iout[ind])
            for cu in group_dep:
                group = np.unique(iout[ind])
                if len(group) == 1:  # if there is only one group remaining
                    break
                if cu in group:
                    for otg in group:
                        if otg != cu:
                            zin = zout[iout == cu]
                            zot = zout[iout == otg]
                            difz = zin[np.newaxis, :].T - zot[np.newaxis, :]
                            if np.sqrt(difz**2).min() < tol_spec:
                                iout[iout == otg] = cu

    return xout, yout, zout, aout, iout, iout2
    # LPI iout2 pour debbugger


def Thresh_Max_Min_Loc_filtering(MaxLoc, MinLoc, thresh, spat_size, spect_size, filter_act, both=True):
    """Filter the correl>thresh in + DATA by the correl>thresh in - DATA
    if both = True do the same in opposite

    if a line is detected at the z0,y0,x0 in the - data correlation for a
    threshold, the + data correl are cleaned from this line and vice versa

    Parameters
    ----------
    MaxLoc : array
           cube of local maxima from maximum correlation
    MinLoc : array
           cube of local maxima from minus minimum correlation
    thresh : float
             a threshold value

    spat_size : int
                spatiale size of the spatiale filter
    spect_size : int
                 spectral lenght of the spectral filter
    map_in  : array
              labels of source segmentation basedd on continuum
    tol_spat : int
               spatiale tolerance for the spatial merging

    tol_spec : int
               spectrale tolerance for the spectral merging
    filter_act : Bool
                 activate or deactivate the spatio spectral filter
                 default: True
    both : Bool
           if true the process is applied in both sense, otherwise it s applied
           only in detection purpose and not to compute the purity

    Returns
    -------
    zM,yM,xM : list of tuple of int
               The spatio spectral position of the lines in the + data correl

    zM,yM,xM : (optional) list of tuple of int
               The spatio spectral position of the lines in the - data correl
    Date  : October, 25 2017
    Author: Antony Schutz(antonyschutz@gmail.com)
    """

    nz, ny, nx = MaxLoc.shape
    locM = (MaxLoc > thresh)
    locm = (MinLoc > thresh)

    if filter_act:
        spat_rad = int(spat_size / 2)
        spect_rad = int(spect_size / 2)

        LM = locM.copy()
        if both:
            Lm = locm.copy()

        zm, ym, xm = np.where(locm)
        for x, y, z in zip(xm, ym, zm):
            _mask_circle_region(LM, x, y, z, spat_rad, spect_rad, MaxLoc, MinLoc)

        if both:
            zm, ym, xm = np.where(locM)
            for x, y, z in zip(xm, ym, zm):
                _mask_circle_region(Lm, x, y, z, spat_rad, spect_rad, MinLoc, MaxLoc)

        zM, yM, xM = np.where(LM > 0)
        if both:
            zm, ym, xm = np.where(Lm > 0)
    else:
        zM, yM, xM = np.where(locM > 0)
        if both:
            zm, ym, xm = np.where(locm > 0)
    if both:
        return zM, yM, xM, zm, ym, xm
    else:
        return zM, yM, xM


def purity_iter(locM, locm, thresh, spat_size, spect_size, map_in, tol_spat, tol_spec, filter_act, bkgrd):
    """Compute the purity values corresponding to a threshold

    Parameters
    ----------
    locM : array
           cube of local maxima from maximum correlation
    locm : array
           cube of local maxima from minus minimum correlation
    thresh : float
             a threshold value

    spat_size : int
                spatiale size of the spatiale filter
    spect_size : int
                 spectral lenght of the spectral filter
    map_in  : array
              labels of source segmentation basedd on continuum
    tol_spat : int
               spatiale tolerance for the spatial merging

    tol_spec : int
               spectrale tolerance for the spectral merging
    filter_act : Bool
                 activate or deactivate the spatio spectral filter
                 default: True
    Returns
    -------
    est_purity : float
                 The estimated purity for this threshold
    det_m     : float
                Number of unique ID (-DATA)
    det_M     : float
                Number of unique ID (+DATA)

    Date  : October, 25 2017
    Author: Antony Schutz(antonyschutz@gmail.com)
    """

    zM, yM, xM, zm, ym, xm = Thresh_Max_Min_Loc_filtering(locM, locm, thresh, spat_size, spect_size, filter_act)
    if len(zM) > 1000:
        xoutM, youtM, zoutM, aoutM, iout1M, iout2M = spatiospectral_merging(zM, yM, xM, map_in, tol_spat, tol_spec)
    else:
        xoutM, youtM, zoutM, aoutM, iout1M, iout2M = spatiospectral_merging_mat(zM, yM, xM, map_in, tol_spat, tol_spec)
    if len(zm) > 1000:
        xoutm, youtm, zoutm, aoutm, iout1m, iout2m = spatiospectral_merging(zm, ym, xm, map_in, tol_spat, tol_spec)
    else:
        xoutm, youtm, zoutm, aoutm, iout1m, iout2m = spatiospectral_merging_mat(zm, ym, xm, map_in, tol_spat, tol_spec)
    if bkgrd:
        # purity computed on the background (aout==0)
        det_m, det_M = len(np.unique(iout1m[aoutm == 0])), len(np.unique(iout1M[aoutM == 0]))
        if len(np.unique(iout1M[aoutM == 0])) > 0:
            est_purity = 1 - det_m / det_M
        else:
            est_purity = 0
    else:
        det_m, det_M = len(np.unique(iout1m)), len(np.unique(iout1M))
        if len(np.unique(iout1M)) > 0:
            est_purity = 1 - det_m / det_M
        else:
            est_purity = 0

    return est_purity, det_m, det_M


def Compute_threshold_purity(purity, cube_local_max, cube_local_min,
                             segmap, spat_size, spect_size,
<<<<<<< HEAD
                             tol_spat, tol_spec, filter_act, bkgrd,
                                 auto=(5,15,0.1), threshlist=None):
=======
                             tol_spat, tol_spec, filter_act, bkgrd):
>>>>>>> c9e9f494
    """Compute threshold values corresponding to a given purity

    Parameters
    ----------
    purity    : float
                the purity between 0 and 1
    cube_Local_max : array
                     cube of local maxima from maximum correlation
    cube_Local_min : array
                     cube of local maxima from minus minimum correlation
    segmap: array
            segmentation map
    spat_size : int
                spatiale size of the spatiale filter
    spect_size : int
                 spectral lenght of the spectral filter
    tol_spat : int
               spatiale tolerance for the spatial merging

    tol_spec : int
               spectrale tolerance for the spectral merging

    filter_act : Bool
                 activate or deactivate the spatio spectral filter
                 default: True
    auto       : tuple (npts1,npts2,pmargin)
                 nb of threshold sample for iteration 1 and 2, margin in purity
                 default (5,15,0.1)
    threshlist : list
                 list of thresholds to compute the purity
                 default None

    Returns
    -------
    threshold : float
                the threshold associated to the purity
    PVal_r : array
             The purity function
    index_pval: array
                index value to plot
    det_m     : array
                Number of detections (-DATA)
    det_M     : array
                Number of detections (+DATA)

    Date  : July, 6 2017
    Author: Antony Schutz(antonyschutz@gmail.com)
    """

    logger = logging.getLogger('origin')
    t0 = time.time()    
    # initialization
    det_m = []
    det_M = []
    Pval_r = []
<<<<<<< HEAD
    Tval_r = []
    if threshlist is None:
        npts1,npts2,dp = auto
        thresh_max = np.minimum(cube_local_min.max(),cube_local_max.max())
        thresh_min = np.median(np.amax(cube_local_max,axis=0))*1.1
        # first exploration 
        index_pval1 = np.exp(np.linspace(np.log(thresh_min),np.log(thresh_max),npts1))
        logger.debug('Iter 1 Threshold min %f max %f npts %d',thresh_min,thresh_max,len(index_pval1))
        for k,thresh in enumerate(ProgressBar(list(index_pval1[::-1]))):
            est_purity, det_mit, det_Mit =  purity_iter(cube_local_max,\
                                                cube_local_min, \
                                                thresh,spat_size,\
                                                spect_size, segmap,\
                                                tol_spat,tol_spec, \
                                                filter_act, bkgrd) 
            logger.debug('   %d/%d Threshold %f -data %d +data %d purity %f',k+1,len(index_pval1),thresh,det_mit,det_Mit,est_purity) 
            Tval_r.append(thresh)
            Pval_r.append(est_purity)
            det_m.append(det_mit)
            det_M.append(det_Mit)
            if est_purity == 1:
                thresh_max = thresh
            if est_purity < purity - dp:
                break
        thresh_min = thresh
        # 2nd iter 
        index_pval3 = np.exp(np.linspace(np.log(thresh_min),np.log(thresh_max),npts2))
        logger.debug('Iter 2 Threshold min %f max %f npts %d',index_pval3[0],index_pval3[-1],len(index_pval3)) 
        index_pval2 = []
        for k,thresh in enumerate(ProgressBar(list(index_pval3))):
            if np.any(np.isclose(thresh, Tval_r)):
                continue       
            est_purity, det_mit, det_Mit =  purity_iter(cube_local_max,\
                                                cube_local_min, \
                                                thresh,spat_size,\
                                                spect_size, segmap,\
                                                tol_spat,tol_spec, \
                                                filter_act, bkgrd) 
            logger.debug('    %d/%d Threshold %f -data %d +data %d purity %f',k+1,len(index_pval3),thresh,det_mit,det_Mit,est_purity) 
            Tval_r.append(thresh)
            Pval_r.append(est_purity)
            det_m.append(det_mit)
            det_M.append(det_Mit)    
            if est_purity > purity + dp:
                break
        Tval_r = np.asarray(Tval_r)
        ksort = Tval_r.argsort()
        Pval_r = np.asarray(Pval_r)[ksort]    
        det_m = np.asarray(det_m)[ksort]
        det_M = np.asarray(det_M)[ksort]   
        Tval_r = Tval_r[ksort]    
    else:
        for k,thresh in enumerate(ProgressBar(threshlist)):
            est_purity, det_mit, det_Mit =  purity_iter(cube_local_max,\
                                                cube_local_min, \
                                                thresh,spat_size,\
                                                spect_size, segmap,\
                                                tol_spat,tol_spec, \
                                                filter_act, bkgrd) 
            logger.debug('%d/%d Threshold %f -data %d +data %d purity %f',k+1,len(threshlist),thresh,det_mit,det_Mit,est_purity) 
            Pval_r.append(est_purity)
            det_m.append(det_mit)
            det_M.append(det_Mit)
        Tval_r = np.asarray(threshlist)
        Pval_r = np.asarray(Pval_r)
        det_m = np.asanyarray(det_m)
        det_M = np.asanyarray(det_M)

    if Pval_r[-1]<purity:
        logger.warning('Maximum computed purity %.2f is below %.2f',Pval_r[-1],purity)
        threshold = np.inf
    else:
        threshold = np.interp(purity, Pval_r, Tval_r)
        detect = np.interp(threshold, Tval_r, det_M)
        logger.debug('Interpolated Threshold %.3f Detection %d for Purity %.2f', threshold, detect, purity)

    logger.debug('%s executed in %0.1fs' % (whoami(), time.time() - t0))
=======
    thresh_max = np.minimum(cube_local_min.max(), cube_local_max.max())
    thresh_min = np.median(np.amax(cube_local_max, axis=0)) * 1.1

    index_pval = np.arange(thresh_max, thresh_min, -.5)
    for thresh in ProgressBar(list(index_pval)):
        est_purity, det_mit, det_Mit = purity_iter(cube_local_max,
                                                   cube_local_min,
                                                   thresh, spat_size,
                                                   spect_size, segmap,
                                                   tol_spat, tol_spec,
                                                   filter_act, bkgrd)

        Pval_r.append(est_purity)
        det_m.append(det_mit)
        det_M.append(det_Mit)

    Pval_r = np.asarray(Pval_r)
    Pval_r = Pval_r[::-1]
    det_m = det_m[::-1]
    det_M = det_M[::-1]
    index_pval = index_pval[::-1]

    ind = np.where(purity < Pval_r)[0][0]
    x2 = index_pval[ind]
    x1 = index_pval[ind - 1]
    y2 = Pval_r[ind]
    y1 = Pval_r[ind - 1]

    b = y2 - y1
    a = x2 - x1

    tan_theta = b / a
    threshold = (purity - y1) / tan_theta + x1

    return threshold, Pval_r, index_pval, det_m, det_M
>>>>>>> c9e9f494

    return threshold, Pval_r, Tval_r, det_m, det_M    

def Create_local_max_cat(thresh, cube_local_max, cube_local_min,
                         segmentation_map, spat_size, spect_size,
                         tol_spat, tol_spec, filter_act, profile, wcs, wave):
    """ Function which extract detection and performs  spatio spectral merging
    at same time for a given purity and segmentation map

    Parameters
    ----------
    thresh    : float
                the threshold for correl
    cube_local_max : array
                     cube of local maxima from maximum correlation
    cube_local_min : array
                     cube of local maxima from minus minimum correlation
    segmentation_map : array
                        map of estimated continuum for segmentation

    spat_size : int
                spatiale size of the spatiale filter
    spect_size : int
                 spectral lenght of the spectral filter
    tol_spat : int
               spatiale tolerance for the spatial merging

    tol_spec : int
               spectrale tolerance for the spectral merging
    filter_act : Bool
                 activate or deactivate the spatio spectral filter
                 default: True

    Returns
    -------
    Cat_ref : astropy.Table
              Catalogue of the referent voxels coordinates for each group
              Columns of Cat_ref : ID ra dec lba x0 y0 z0 profile seglabel T_GLR

    Date  : June, 19 2017
    Author: Antony Schutz(antonyschutz@gmail.com)
    """
    logger = logging.getLogger('origin')
    t0 = time.time()

    logger.info('Thresholding...')
    zM, yM, xM, zm, ym, xm = Thresh_Max_Min_Loc_filtering(cube_local_max, cube_local_min, thresh, spat_size, spect_size, filter_act)
    logger.info('Spatio-spectral merging...')
    if len(zM) > 1000:
        xpixRef, ypixRef, zpixRef, seg_label, idout, iout2M = spatiospectral_merging(zM, yM, xM, segmentation_map, tol_spat, tol_spec)
    else:
        xpixRef, ypixRef, zpixRef, seg_label, idout, iout2M = spatiospectral_merging_mat(zM, yM, xM, segmentation_map, tol_spat, tol_spec)

    correl_max = cube_local_max[zpixRef, ypixRef, xpixRef]
    profile_max = profile[zpixRef, ypixRef, xpixRef]

    # add real coordinates
    pixcrd = [[p, q] for p, q in zip(ypixRef, xpixRef)]
    skycrd = wcs.pix2sky(pixcrd)
    ra = skycrd[:, 1]
    dec = skycrd[:, 0]
    lbda = wave.coord(zpixRef)
    # Catalogue of referent pixels
    idout = np.asarray(idout)
    oldIDs = np.unique(idout)
    for oldID, newID in zip(oldIDs, np.arange(len(oldIDs))):
        idout[idout == oldID] = newID
    Cat_ref = Table([idout, ra, dec, lbda, xpixRef, ypixRef, zpixRef,
                     profile_max, seg_label, correl_max, ],
                    names=('ID', 'ra', 'dec', 'lbda', 'x0', 'y0', 'z0',
                           'profile', 'seg_label', 'T_GLR'))
    Cat_ref.sort('ID')
    logger.debug('%s executed in %0.1fs' % (whoami(), time.time() - t0))
    return Cat_ref, (zm, ym, xm)


def extract_grid(raw_in, var_in, psf_in, weights_in, y, x, size_grid):
    """Function to extract data from an estimated source in catalog.

    Parameters
    ----------
    raw_in     : array
                 RAW data
    var_in     : array
                 MUSE covariance
    psf_in     : array
                 MUSE PSF
    weights_in : array
                 PSF weights
    y          : integer
                 y position in pixek estimated in previous catalog
    x          : integer
                 x position in pixek estimated in previous catalog
    size_grid  : integer
                 Maximum spatial shift for the grid

    Returns
    -------

    red_dat : cube of raw_in centered in y,x of size PSF+Max spatial shift
    red_var : cube of var_in centered in y,x of size PSF+Max spatial shift
    red_wgt : cube of weights_in centered in y,x of size PSF+Max spatial shift
    red_psf : cube of psf_in centered in y,x of size PSF+Max spatial shift

    Date  : June, 21 2017
    Author: Antony Schutz (antony.schutz@gmail.com)
    """

    # size data
    nl, ny, nx = raw_in.shape

    # size psf
    if weights_in is None:
        sizpsf = psf_in.shape[1]
    else:
        sizpsf = psf_in[0].shape[1]

    # size minicube
    sizemc = 2 * size_grid + sizpsf

    # half size psf
    longxy = int(sizemc // 2)

    # bound of image
    psx1 = np.maximum(0, x - longxy)
    psy1 = np.maximum(0, y - longxy)
    psx2 = np.minimum(nx, x + longxy + 1)
    psy2 = np.minimum(ny, y + longxy + 1)

    # take into account bordure of cube
    psx12 = np.maximum(0, longxy - x + psx1)
    psy12 = np.maximum(0, longxy - y + psy1)
    psx22 = np.minimum(sizemc, longxy - x + psx2)
    psy22 = np.minimum(sizemc, longxy - y + psy2)

    # create weight, data with bordure
    red_dat = np.zeros((nl, sizemc, sizemc))
    red_dat[:, psy12:psy22, psx12:psx22] = raw_in[:, psy1:psy2, psx1:psx2]

    red_var = np.ones((nl, sizemc, sizemc)) * np.inf
    red_var[:, psy12:psy22, psx12:psx22] = var_in[:, psy1:psy2, psx1:psx2]

    if weights_in is None:
        red_wgt = None
        red_psf = psf_in
    else:
        red_wgt = []
        red_psf = []
        for n, w in enumerate(weights_in):
            if np.sum(w[psy1:psy2, psx1:psx2]) > 0:
                w_tmp = np.zeros((sizemc, sizemc))
                w_tmp[psy12:psy22, psx12:psx22] = w[psy1:psy2, psx1:psx2]
                red_wgt.append(w_tmp)
                red_psf.append(psf_in[n])

    return red_dat, red_var, red_wgt, red_psf


def LS_deconv_wgt(data_in, var_in, psf_in):
    """Function to compute the Least Square estimation of a ponctual source.

    Parameters
    ----------
    data_in    : array
                 input data
    var_in     : array
                 input variance
    psf_in     : array
                 weighted MUSE PSF

    Returns
    -------
    deconv_out : LS Deconvolved spectrum

    varest_out : estimated theoretic variance

    Date  : June, 21 2017
    Author: Antony Schutz (antony.schutz@gmail.com)
    """
    # deconvolution
    nl, sizpsf, tmp = psf_in.shape
    v = np.reshape(var_in, (nl, sizpsf * sizpsf))
    p = np.reshape(psf_in, (nl, sizpsf * sizpsf))
    s = np.reshape(data_in, (nl, sizpsf * sizpsf))
    varest_out = 1 / np.sum(p * p / v, axis=1)
    deconv_out = np.sum(p * s / np.sqrt(v), axis=1) * varest_out

    return deconv_out, varest_out


def conv_wgt(deconv_met, psf_in):
    """Function to compute the convolution of a spectrum. output is a cube of
    the good size for rest of algorithm

    Parameters
    ----------
    deconv_met : LS Deconvolved spectrum
                 input data

    psf_in     : array
                 weighted MUSE PSF

    Returns
    -------
    cube_conv  : Cube, convolution from deconv_met
    Date  : June, 21 2017
    Author: Antony Schutz (antony.schutz@gmail.com)
    """
    cube_conv = psf_in * deconv_met[:, np.newaxis, np.newaxis]
    cube_conv = cube_conv * (np.abs(psf_in) > 0)
    return cube_conv


def method_PCA_wgt(data_in, var_in, psf_in, order_dct):
    """Function to Perform PCA LS or Denoised PCA LS.
    algorithm:
        - principal eigen vector is computed, RAW data are orthogonalized
          this is the first estimation to modelize the continuum
        - on residual, the line is estimated by least square estimation
        - the estimated line is convolved by the psf and removed from RAW data
        - principal eigen vector is computed.

        - - PCA LS: RAW data are orthogonalized, this is the second estimation
                    to modelize the continuum

        - - Denoised PCA LS: The eigen vector is denoised by a DCT, with the
                             new eigen vector RAW data are orthogonalized,
                             this is the second estimation to modelize the
                             continuum
        - on residual, the line is estimated by least square estimation

    Parameters
    ----------
    data_in    : array
                 RAW data
    var_in     : array
                 MUSE covariance
    psf_in     : array
                 MUSE PSF
    order_dct  : integer
                 order of the DCT for the Denoised PCA LS
                 if None the PCA LS is performed

    Returns
    -------

    estimated_line : estimated line
    estimated_var  : estimated variance

    Date  : June, 21 2017
    Author: Antony Schutz (antony.schutz@gmail.com)
    """

    nl, sizpsf, tmp = psf_in.shape

    # STD
    data_std = data_in / np.sqrt(var_in)
    data_st_pca = np.reshape(data_std, (nl, sizpsf * sizpsf))

    # PCA
    mean_in_pca = np.mean(data_st_pca, axis=1)
    data_in_pca = data_st_pca - np.repeat(mean_in_pca[:, np.newaxis],
                                          sizpsf * sizpsf, axis=1)

    U, s, V = svds(data_in_pca, k=1)

    # orthogonal projection
    xest = np.dot(np.dot(U, np.transpose(U)), data_in_pca)
    residual = data_std - np.reshape(xest, (nl, sizpsf, sizpsf))

    # LS deconv
    deconv_out, varest_out = LS_deconv_wgt(residual, var_in, psf_in)

    # PSF convolution
    conv_out = conv_wgt(deconv_out, psf_in)

    # cleaning the data
    data_clean = (data_in - conv_out) / np.sqrt(var_in)

    # 2nd PCA
    data_in_pca = np.reshape(data_clean, (nl, sizpsf * sizpsf))
    mean_in_pca = np.mean(data_in_pca, axis=1)
    data_in_pca -= np.repeat(mean_in_pca[:, np.newaxis], sizpsf * sizpsf, axis=1)

    U, s, V = svds(data_in_pca, k=1)

    if order_dct is not None:
        # denoise eigen vector with DCT
        D0 = DCTMAT(nl, order_dct)
        A = np.dot(D0, D0.T)
        U = np.dot(A, U)

    # orthogonal projection
    xest = np.dot(np.dot(U, np.transpose(U)), data_st_pca)
    cont = np.reshape(xest, (nl, sizpsf, sizpsf))
    residual = data_std - cont

    # LS deconvolution of the line
    estimated_line, estimated_var = LS_deconv_wgt(residual, var_in, psf_in)

    # PSF convolution of estimated line
    conv_out = conv_wgt(estimated_line, psf_in)

    return estimated_line, estimated_var


def GridAnalysis(data_in, var_in, psf, weight_in, horiz,
                 size_grid, y0, x0, z0, NY, NX, horiz_psf,
                 criteria, order_dct):
    """Function to compute the estimated emission line and the optimal
    coordinates for each detected lines in a spatio-spectral grid.

    Parameters
    ----------
    data_in    : array
                 RAW data minicube
    var_in     : array
                 MUSE covariance minicube
    psf        : array
                 MUSE PSF minicube
    weight_in  : array
                 PSF weights minicube
    horiz      : integer
                 Maximum spectral shift to compute the criteria for gridding
    size_grid  : integer
                 Maximum spatial shift for the grid
    y0         : integer
                 y position in pixel from catalog
    x0         : integer
                 x position in pixel from catalog
    z0         : integer
                 z position in pixel from catalog
    NY         : integer
                 Number of y-pixels from Full data Cube
    NX         : integer
                 Number of x-pixels from Full data Cube
    y0         : integer
                 y position in pixel from catalog
    horiz_psf  : integer
                 Maximum spatial shift in size of PSF to compute the MSE
    criteria   : string
                 criteria used to choose the candidate in the grid: flux or mse
    order_dct  : integer
                 order of the DCT Used in the Denoised PCA LS, set to None the
                 method become PCA LS only

    Returns
    -------
    flux_est_5          :   float
                            Estimated flux +/- 5
    flux_est_10         :   float
                            Estimated flux +/- 10
    MSE_5               :   float
                            Mean square error +/- 5
    MSE_10              :   float
                            Mean square error +/- 10
    estimated_line      :   array
                            Estimated lines in data space
    estimated_variance  :   array
                            Estimated variance in data space
    y                   :   integer
                            re-estimated x position in pixel of the source
                            in the grid
    x                   :   integer
                            re-estimated x position in pixel of the source
                            in the grid
    z                   :   integer
                            re-estimated x position in pixel of the source
                            in the grid

    Date  : June, 21 2017
    Author: Antony Schutz (antony.schutz@gmail.com)
    """

    zest = np.zeros((1 + 2 * size_grid, 1 + 2 * size_grid))
    fest_00 = np.zeros((1 + 2 * size_grid, 1 + 2 * size_grid))
    fest_05 = np.zeros((1 + 2 * size_grid, 1 + 2 * size_grid))
    mse = np.ones((1 + 2 * size_grid, 1 + 2 * size_grid)) * np.inf
    mse_5 = np.ones((1 + 2 * size_grid, 1 + 2 * size_grid)) * np.inf

    nl = data_in.shape[0]
    ind_max = slice(np.maximum(0, z0 - 5), np.minimum(nl, z0 + 5))
    if weight_in is None:
        nl, sizpsf, tmp = psf.shape
    else:
        nl, sizpsf, tmp = psf[0].shape

    lin_est = np.zeros((nl, 1 + 2 * size_grid, 1 + 2 * size_grid))
    var_est = np.zeros((nl, 1 + 2 * size_grid, 1 + 2 * size_grid))
    # half size psf
    longxy = int(sizpsf // 2)
    inds = slice(longxy - horiz_psf, longxy + 1 + horiz_psf)
    for dx in range(0, 1 + 2 * size_grid):
        if (x0 - size_grid + dx >= 0) and (x0 - size_grid + dx < NX):
            for dy in range(0, 1 + 2 * size_grid):
                if (y0 - size_grid + dy >= 0) and (y0 - size_grid + dy < NY):

                    # extract data
                    r1 = data_in[:, dy:sizpsf + dy, dx:sizpsf + dx]
                    var = var_in[:, dy:sizpsf + dy, dx:sizpsf + dx]
                    if weight_in is not None:
                        wgt = np.array(weight_in)[:, dy:sizpsf + dy, dx:sizpsf + dx]
                        psf = np.sum(np.repeat(wgt[:, np.newaxis, :, :], nl,
                                               axis=1) * psf, axis=0)

                    # estimate Full Line and theoretic variance
                    deconv_met, varest_met = method_PCA_wgt(r1, var, psf,
                                                            order_dct)

                    z_est = peakdet(deconv_met[ind_max], 3)
                    if z_est == 0:
                        break

                    maxz = z0 - 5 + z_est
                    zest[dy, dx] = maxz
                    ind_z5 = np.arange(max(0, maxz - 5), min(maxz + 5, nl))
                    #ind_z10 = np.arange(maxz-10,maxz+10)
                    ind_hrz = slice(maxz - horiz, maxz + horiz)

                    lin_est[:, dy, dx] = deconv_met
                    var_est[:, dy, dx] = varest_met

                    # compute MSE
                    LC = conv_wgt(deconv_met[ind_hrz], psf[ind_hrz, :, :])
                    LCred = LC[:, inds, inds]
                    r1red = r1[ind_hrz, inds, inds]
                    mse[dy, dx] = np.sum((r1red - LCred)**2) / np.sum(r1red**2)

                    LC = conv_wgt(deconv_met[ind_z5], psf[ind_z5, :, :])
                    LCred = LC[:, inds, inds]
                    r1red = r1[ind_z5, inds, inds]
                    mse_5[dy, dx] = np.sum((r1red - LCred)**2) / np.sum(r1red**2)

                    # compute flux
                    fest_00[dy, dx] = np.sum(deconv_met[ind_hrz])
                    fest_05[dy, dx] = np.sum(deconv_met[ind_z5])
                    #fest_10[dy,dx] = np.sum(deconv_met[ind_z10])

    if criteria == 'flux':
        wy, wx = np.where(fest_00 == fest_00.max())
    elif criteria == 'mse':
        wy, wx = np.where(mse == mse.min())
    else:
        raise IOError('Bad criteria: (flux) or (mse)')
    y = y0 - size_grid + wy
    x = x0 - size_grid + wx
    z = zest[wy, wx]

    flux_est_5 = float(fest_05[wy, wx])
    #flux_est_10 = float( fest_10[wy,wx] )
    MSE_5 = float(mse_5[wy, wx])
    #MSE_10 = float( mse_10[wy,wx] )
    estimated_line = lin_est[:, wy, wx]
    estimated_variance = var_est[:, wy, wx]

    return flux_est_5, MSE_5, estimated_line, \
        estimated_variance, int(y), int(x), int(z)


def peakdet(v, delta):

    v = np.array(v)
    nv = len(v)
    mv = np.zeros(nv + 2 * delta)
    mv[:delta] = np.Inf
    mv[delta:-delta] = v
    mv[-delta:] = np.Inf
    ind = []

    # find all local maxima
    ind = [n - delta for n in range(delta, nv + delta) if mv[n] > mv[n - 1] and mv[n] > mv[n + 1]]
<<<<<<< HEAD

    # take the maximum and closest from original estimation
    indi = np.array(ind, dtype=int)

=======

    # take the maximum and closest from original estimation
    indi = np.array(ind, dtype=int)

>>>>>>> c9e9f494
    sol = int(nv / 2)
    if len(indi) > 0:
        # methode : closest from initial estimate
        out = indi[np.argmin((indi - sol)**2)]
    else:
        out = sol
    return out


def Estimation_Line(Cat1_T, RAW, VAR, PSF, WGT, wcs, wave, size_grid=1,
                    criteria='flux', order_dct=30, horiz_psf=1,
                    horiz=5):
    """Function to compute the estimated emission line and the optimal
    coordinates for each detected lines in a spatio-spectral grid.

    Parameters
    ----------
    Cat1_T     : astropy.Table
                 Catalogue of parameters of detected emission lines selected
                 with a narrow band test.
                 Columns of the Catalogue Cat1_T:
                 ra dec lbda x0 y0 z0 T_GLR profile
    DATA       : array
                 RAW data
    VAR        : array
                 MUSE covariance
    PSF        : array
                 MUSE PSF
    WGT        : array
                 PSF weights
    size_grid  : integer
                 Maximum spatial shift for the grid
    criteria   : string
                 criteria used to choose the candidate in the grid: flux or mse
    order_dct  : integer
                 order of the DCT Used in the Denoised PCA LS, set to None the
                 method become PCA LS only
    horiz_psf  : integer
                 Maximum spatial shift in size of PSF to compute the MSE
    horiz      : integer
                 Maximum spectral shift to compute the criteria
    wcs        : `mpdaf.obj.WCS`
                  RA-DEC coordinates.
    wave       : `mpdaf.obj.WaveCoord`
                 Spectral coordinates.

    Returns
    -------
    Cat2             : astropy.Table
                       Catalogue of parameters of detected emission lines.
                       Columns of the Catalogue Cat2:
                       ra dec lbda x0 x1 y0 y1 z0 z1 T_GLR profile residual
                       flux num_line
    Cat_est_line_raw : list of arrays
                       Estimated lines in data space
    Cat_est_line_std : list of arrays
                       Estimated lines in SNR space

    Date  : June, 21 2017
    Author: Antony Schutz (antony.schutz@gmail.com)
    """

    logger = logging.getLogger('origin')
    t0 = time.time()
    # Initialization

    NL, NY, NX = RAW.shape
    Cat2_x_grid = []
    Cat2_y_grid = []
    Cat2_z_grid = []
    Cat2_res_min5 = []
    Cat2_flux5 = []
    Cat_est_line_raw = []
    Cat_est_line_var = []
    for src in Cat1_T:
        y0 = src['y0']
        x0 = src['x0']
        z0 = src['z0']

        red_dat, red_var, red_wgt, red_psf = extract_grid(RAW, VAR, PSF, WGT,
                                                          y0, x0, size_grid)

        f5, m5, lin_est, var_est, y, x, z = GridAnalysis(red_dat,
                                                         red_var, red_psf, red_wgt, horiz,
                                                         size_grid, y0, x0, z0, NY, NX, horiz_psf, criteria,
                                                         order_dct)

        Cat2_x_grid.append(x)
        Cat2_y_grid.append(y)
        Cat2_z_grid.append(z)
        Cat2_res_min5.append(m5)
        Cat2_flux5.append(f5)
        Cat_est_line_raw.append(lin_est.ravel())
        Cat_est_line_var.append(var_est.ravel())

    Cat2 = Cat1_T.copy()

    # add real coordinates
    pixcrd = [[p, q] for p, q in zip(Cat2_y_grid, Cat2_x_grid)]
    skycrd = wcs.pix2sky(pixcrd)
    ra = skycrd[:, 1]
    dec = skycrd[:, 0]
    lbda = wave.coord(Cat2_z_grid)
    Cat2['ra'] = ra
    Cat2['dec'] = dec
    Cat2['lbda'] = lbda
    #
    col_flux = Column(name='flux', data=Cat2_flux5)
    col_res = Column(name='residual', data=Cat2_res_min5)
    col_num = Column(name='num_line', data=np.arange(len(Cat2)))
    col_x = Column(name='x', data=Cat2_x_grid)
    col_y = Column(name='y', data=Cat2_y_grid)
    col_z = Column(name='z', data=Cat2_z_grid)

    Cat2.add_columns([col_x, col_y, col_z, col_res, col_flux, col_num],
                     indexes=[4, 5, 6, 8, 8, 8])

    logger.debug('%s executed in %0.1fs' % (whoami(), time.time() - t0))

    return Cat2, Cat_est_line_raw, Cat_est_line_var


def Purity_Estimation(Cat_in, purity_curves, purity_index):
    """Function to compute the estimated purity for each line.

    Parameters
    ----------
    Cat_in     : astropy.Table
                 Catalogue of parameters of detected emission lines selected
                 with a narrow band test.
    purity_curves     : array, array
                          purity curves related to area
    purity_index      : array, array
                          index of purity curves related to area

    Returns
    -------
    Cat1_2            : astropy.Table
                       Catalogue of parameters of detected emission lines.
                       Columns of the Catalogue Cat2:
                       ra dec lbda x0 x1 y0 y1 z0 z1 T_GLR profile residual
                       flux num_line purity


    Date  : July, 25 2017
    Author: Antony Schutz (antony.schutz@gmail.com)
    """

    Cat1_2 = Cat_in.copy()
    purity = np.empty(len(Cat1_2))

    # Comp=0
    ksel = Cat1_2['comp'] == 0
<<<<<<< HEAD
    if len(Cat1_2[ksel]) > 1:
        tglr = Cat1_2['T_GLR'][ksel]
        f = interp1d(purity_index[0], purity_curves[0], bounds_error=False,
                 fill_value="extrapolate")
        purity[ksel] = f(tglr.data.data)

    #comp=1
    ksel = Cat1_2['comp']==1
    if len(Cat1_2[ksel]) > 1:
        tglr = Cat1_2['STD'][ksel]
        f = interp1d(purity_index[1], purity_curves[1], bounds_error=False,
=======
    f = interp1d(purity_index[0], purity_curves[0], bounds_error=False,
                 fill_value="extrapolate")
    tglr = Cat1_2['T_GLR'][ksel]
    purity[ksel] = f(tglr.data.data)
    # comp=1
    ksel = Cat1_2['comp'] == 1
    f = interp1d(purity_index[1], purity_curves[1], bounds_error=False,
>>>>>>> c9e9f494
                 fill_value="extrapolate")
        purity[ksel] = f(tglr.data.data)
    else:
        purity[ksel] = 0 # set to 0 if only 1 purity meaurement
    # The purity by definition cannot be > 1 and < 0, if the interpolation
    # gives a value outside these limits, replace by 1 or 0
    purity[purity < 0] = 0
    purity[purity > 1] = 1

    col_fid = Column(name='purity', data=purity)
    Cat1_2.add_columns([col_fid])
    return Cat1_2


def estimate_spectrum(nb_lines, wave_pix, num_profil, fwhm_profiles,
                      Cat_est_line_data, Cat_est_line_var, corr_line):
    """
    """
    if nb_lines == 1:
        return Cat_est_line_data[0, :], Cat_est_line_var[0, :], corr_line[0, :]
    else:
        nz = Cat_est_line_data[0].shape[0]
        FWHM = np.asarray([fwhm_profiles[i] for i in num_profil], dtype=np.int)
        min_pix = wave_pix - FWHM
        max_pix = wave_pix + FWHM + 1
        d = -np.minimum(0, min_pix[1:] - max_pix[:-1])
        min_pix[0] = 0
        min_pix[1:] += d // 2
        max_pix[:-1] -= (d - d // 2)
        max_pix[-1] = nz
        coeff = np.arange(min_pix[1] - max_pix[0]) / (min_pix[1] - max_pix[0])
        spe = np.zeros(nz)
        var = np.zeros(nz)
        corr = np.zeros(nz)
        for j in range(nb_lines):

            # flux coefficient
            cz = np.zeros(nz)
            cz[min_pix[j]:max_pix[j]] = 1
            if j > 0:
                cz[max_pix[j - 1]:min_pix[j]] = coeff
            if j < (nb_lines - 1):
                coeff = np.arange(min_pix[j + 1] - max_pix[j]) / (min_pix[j + 1] - max_pix[j])
                cz[max_pix[j]:min_pix[j + 1]] = coeff[::-1]

            spe += cz * Cat_est_line_data[j, :]
            var += cz**2 * Cat_est_line_var[j, :]
            corr += cz * corr_line[j, :]

        return spe, var, corr


def Construct_Object(k, ktot, cols, units, desc, fmt, step_wave,
                     origin, filename, maxmap, segmap, correl, fwhm_profiles,
                     param, path, name, i, ra, dec, x_centroid,
                     y_centroid, seg_label, wave_pix, GLR, num_profil,
                     nb_lines, Cat_est_line_data, Cat_est_line_var,
                     y, x, flux, purity, comp, src_vers, author):
    """Function to create the final source

    Parameters
    ----------
    """

    logger = logging.getLogger('origin')
    logger.info('{}/{} source ID {}'.format(k + 1, ktot, i))
    cube = Cube(filename)
    cubevers = cube.primary_header.get('CUBE_V', '')
    origin.append(cubevers)

    if type(maxmap) is str:
        maxmap_ = Image(maxmap)
    else:
        maxmap_ = maxmap

    src = Source.from_data(i, ra, dec, origin)
    src.add_attr('SRC_V', src_vers, desc='Source version')
    src.add_history('Source created with Origin', author)
    src.add_attr('OR_X', x_centroid, desc='x position in pixel',
                 unit=u.pix, fmt='d')
    src.add_attr('OR_Y', y_centroid, desc='y position in pixel',
                 unit=u.pix, fmt='d')
    src.add_attr('OR_SEG', seg_label, desc='label in the segmentation map',
                 fmt='d')
    src.add_attr('OR_V', origin[1], desc='Orig version')
    # param
    if 'profiles' in param.keys():
        src.OR_PROF = (param['profiles'], 'OR input Spectral profiles')
    if 'PSF' in param.keys():
        src.OR_FSF = (param['PSF'], 'OR input FSF cube')
    if 'pfa_areas' in param.keys():
        src.OR_PFAA = (param['pfa_areas'], 'OR input PFA uses to create the area map')
    if 'size_areas' in param.keys():
        src.OR_SIZA = (param['size_areas'], 'OR input Side size in pixels')
    if 'minsize_areas' in param.keys():
        src.OR_MSIZA = (param['minsize_areas'], 'OR input Minimum area size in pixels')
    if 'nbareas' in param.keys():
        src.OR_NA = (param['nbareas'], 'OR Nb of areas')
    if 'expmap' in param.keys():
        src.OR_EXP = (param['expmap'], 'OR input Exposure map')
    if 'dct_order' in param.keys():
        src.OR_DCT = (param['dct_order'], 'OR input DCT order')
    if 'Noise_population' in param.keys():
        src.OR_FBG = (param['Noise_population'], 'OR input Fraction of spectra estimated as background')
    if 'pfa_test' in param.keys():
        src.OR_PFAT = (param['pfa_test'], 'OR input PFA test')
    if 'itermax' in param.keys():
        src.OR_ITMAX = (param['itermax'], 'OR input Maximum number of iterations')
    if 'threshold_list' in param.keys():
        th = param['threshold_list']
        for i, th in enumerate(param['threshold_list']):
            src.header['OR_THL%02d' % i] = ('%0.2f' % th, 'OR input Threshold per area')
    if 'neighboors' in param.keys():
        src.OR_NG = (param['neighboors'], 'OR input Neighboors')
    if 'NbSubcube' in param.keys():
        src.OR_NS = (param['NbSubcube'], 'OR input Nb of subcubes for the spatial segmentation')
    if 'tol_spat' in param.keys():
        src.OR_DXY = (param['tol_spat'], 'spatial tolerance for the spatial merging (distance in pixels)')
    if 'tol_spec' in param.keys():
        src.OR_DZ = (param['tol_spec'], 'spectral tolerance for the spatial merging (distance in pixels)')
    if 'spat_size' in param.keys():
        src.OR_SXY = (param['spat_size'], 'spatiale size of the spatiale filter')
    if 'spect_size' in param.keys():
        src.OR_SZ = (param['spect_size'], 'spectral lenght of the spectral filter')
    if 'grid_dxy' in param.keys():
        src.OR_DXY = (param['grid_dxy'], 'OR input Grid Nxy')
    src.COMP_CAT = (comp[0], 'OR complemantary catalog')
    if comp[0]:
        if 'threshold2' in param.keys():
            src.OR_TH = ('%0.2f' % param['threshold2'], 'OR threshold')
        if 'purity2' in param.keys():
            src.OR_PURI = ('%0.2f' % param['purity2'], 'OR input Purity')
        cols[3] = 'STD'
    else:
        if 'threshold' in param.keys():
            src.OR_TH = ('%0.2f' % param['threshold'], 'OR threshold')
        if 'purity' in param.keys():
            src.OR_PURI = ('%0.2f' % param['purity'], 'OR input Purity')
        cols[3] = 'GLR'

    # WHITE IMAGE
    src.add_white_image(cube)
    # MUSE CUBE
    src.add_cube(cube, 'MUSE_CUBE')
    # MAXMAP
    src.add_image(maxmap_, 'OR_MAXMAP')
    # Segmentation map
    if seg_label > 0:
        if type(segmap) is str:
            segmap_ = Image(segmap)
        else:
            segmap_ = segmap
        src.add_image(segmap_, 'OR_SEG')

    w = cube.wave.coord(wave_pix, unit=u.angstrom)
    names = np.array(['%04d' % w[j] for j in range(nb_lines)])
    if np.unique(names).shape != names.shape:
        names = names.astype(np.int)
        while ((names[1:] - names[:-1]) == 0).any():
            names[1:][(names[:-1] - names[1:]) == 0] += 1
        names = names.astype(np.str)

    if type(correl) is str:
        correl_ = Cube(correl)
    else:
        correl_ = correl
        correl_.mask = cube.mask
    corr_line = []

    # Loop on lines
    for j in range(nb_lines):
        corr_line.append(correl_[:, y[j], x[j]]._data)
        # FWHM in arcsec of the profile
        profile_num = num_profil[j]
        profil_FWHM = step_wave * fwhm_profiles[profile_num]
        #profile_dico = Dico[profile_num]
        fl = flux[j]
        pu = purity[j]
        vals = [w[j], profil_FWHM, fl, GLR[j], profile_num, pu]
        src.add_line(cols, vals, units, desc, fmt)

        src.add_narrow_band_image_lbdaobs(cube,
                                          'NB_LINE_{:s}'.format(names[j]),
                                          w[j], width=2 * profil_FWHM,
                                          is_sum=True, subtract_off=True)
        src.add_narrow_band_image_lbdaobs(correl_,
                                          'OR_CORR_{:s}'.format(names[j]),
                                          w[j], width=2 * profil_FWHM,
                                          is_sum=True, subtract_off=False)

    sp, var, corr = estimate_spectrum(nb_lines, wave_pix, num_profil,
                                      fwhm_profiles, Cat_est_line_data,
                                      Cat_est_line_var, np.asarray(corr_line))
    src.spectra['ORIGIN'] = Spectrum(data=sp, var=var, wave=cube.wave)
    src.spectra['OR_CORR'] = Spectrum(data=corr, wave=cube.wave)
    # TODO Estimated continuum

    # write source
    src.write('%s/%s-%05d.fits' % (path, name, src.ID))


def Construct_Object_Catalogue(Cat, Cat_est_line, correl, wave, fwhm_profiles,
                               path_src, name, param, src_vers, author, path,
                               maxmap, segmap, ncpu=1):
    """Function to create the final catalogue of sources with their parameters

    Parameters
    ----------
    Cat              : Catalogue of parameters of detected emission lines:
                       ID x_circle y_circle x_centroid y_centroid nb_lines
                       x y z T_GLR profile residual
                       flux num_line RA DEC
    Cat_est_line     : list of spectra
                       Catalogue of estimated lines
    correl            : array
                        Cube of T_GLR values
    wave              : `mpdaf.obj.WaveCoord`
                        Spectral coordinates
    fwhm_profiles     : array
                        List of fwhm values (in pixels) of the input spectra profiles (DICO).


    Date  : Dec, 16 2015
    Author: Carole Clastre (carole.clastres@univ-lyon1.fr)
    """
    logger = logging.getLogger('origin')
    t0 = time.time()
    uflux = u.erg / (u.s * u.cm**2)
    unone = u.dimensionless_unscaled

    cols = ['LBDA_ORI', 'FWHM_ORI', 'FLUX_ORI', 'GLR', 'PROF', 'PURITY']
    units = [u.Angstrom, u.Angstrom, uflux, unone, unone, unone]
    fmt = ['.2f', '.2f', '.1f', '.1f', 'd', '.2f']
    desc = None

    step_wave = wave.get_step(unit=u.angstrom)
    filename = param['cubename']
    origin = ['ORIGIN', __version__, os.path.basename(filename)]

    path2 = os.path.abspath(path) + '/' + name
    if os.path.isfile('%s/maxmap.fits' % path2):
        f_maxmap = '%s/maxmap.fits' % path2
    else:
        maxmap.write('%s/tmp_maxmap.fits' % path2)
        f_maxmap = '%s/tmp_maxmap.fits' % path2
    if os.path.isfile('%s/segmentation_map.fits' % path2):
        f_segmap = '%s/segmentation_map.fits' % path2
    else:
        segmap.write('%s/tmp_segmap.fits' % path2)
        f_segmap = '%s/tmp_segmap.fits' % path2
    if os.path.isfile('%s/cube_correl.fits' % path2):
        f_correl = '%s/cube_correl.fits' % path2
    else:
        correl.write('%s/tmp_cube_correl.fits' % path2)
        f_correl = '%s/tmp_cube_correl.fits' % path2

    sources_arglist = []

    for i in np.unique(Cat['ID']):
        # Source = group
        E = Cat[Cat['ID'] == i]
        ra = E['ra'][0]
        dec = E['dec'][0]
        x_centroid = E['x'][0]
        y_centroid = E['y'][0]
        seg_label = E['seg_label'][0]
        # Lines of this group
        E.sort('z')
        wave_pix = E['z'].data
        num_profil = E['profile'].data
        # Number of lines in this group
        nb_lines = len(E)
        Cat_est_line_data = np.empty((nb_lines, wave.shape))
        Cat_est_line_var = np.empty((nb_lines, wave.shape))
        for j in range(nb_lines):
            Cat_est_line_data[j, :] = Cat_est_line[E['num_line'][j]]._data
            Cat_est_line_var[j, :] = Cat_est_line[E['num_line'][j]]._var
        y = E['y']
        x = E['x']
        flux = E['flux']
        purity = E['purity']
        comp = E['comp']
        if comp[0]:
            GLR = E['STD']
        else:
            GLR = E['T_GLR']
        source_arglist = (i, ra, dec, x_centroid, y_centroid, seg_label,
                          wave_pix, GLR, num_profil, nb_lines,
                          Cat_est_line_data, Cat_est_line_var,
                          y, x, flux, purity, comp,
                          src_vers, author)
        sources_arglist.append(source_arglist)

    if ncpu > 1:
        # run in parallel
        errmsg = Parallel(n_jobs=ncpu, max_nbytes=1e6)(
            delayed(Construct_Object)(k, len(sources_arglist), cols, units, desc,
                                      fmt, step_wave, origin, filename,
                                      f_maxmap, f_segmap, f_correl, fwhm_profiles,
                                      param, path_src, name,
                                      *source_arglist)

            for k, source_arglist in enumerate(sources_arglist))
        # print error messages if any
        for msg in errmsg:
            if msg is None: continue
            logger.error(msg)
    else:
        for k, source_arglist in enumerate(sources_arglist):
            msg = Construct_Object(k, len(sources_arglist), cols, units, desc,
                                   fmt, step_wave, origin, filename,
                                   maxmap, segmap, correl, fwhm_profiles,
                                   param, path_src, name,
                                   *source_arglist)

            if msg is not None:
                logger.error(msg)

    if os.path.isfile('%s/tmp_maxmap.fits' % path2):
        os.remove('%s/tmp_maxmap.fits' % path2)
    if os.path.isfile('%s/tmp_segmap.fits' % path2):
        os.remove('%s/tmp_segmap.fits' % path2)
    if os.path.isfile('%s/tmp_cube_correl.fits' % path2):
        os.remove('%s/tmp_cube_correl.fits' % path2)

    logger.debug('%s executed in %0.1fs' % (whoami(), time.time() - t0))
    return len(np.unique(Cat['ID']))


def whoami():
    return sys._getframe(1).f_code.co_name<|MERGE_RESOLUTION|>--- conflicted
+++ resolved
@@ -704,16 +704,10 @@
 
             thr = threshold_test[area_ind - 1]
             test = testO2[area_ind - 1]
-<<<<<<< HEAD
             cube_faint[:, ksel], mO2, kstop = Compute_GreedyPCA(cube_temp, test, thr,
                                                          Noise_population, itermax)
             mapO2[ksel] = mO2
             nstop += kstop
-=======
-            cube_faint[:, ksel], mO2 = Compute_GreedyPCA(cube_temp, test, thr,
-                                                         Noise_population, itermax)
-            mapO2[ksel] = mO2
->>>>>>> c9e9f494
             bar.update()
 
     logger.debug('%s executed in %0.1fs' % (whoami(), time.time() - t0))
@@ -799,10 +793,7 @@
     npix = len(pypx)
 
     mapO2 = np.zeros(nynx)
-<<<<<<< HEAD
     nstop = 0
-=======
->>>>>>> c9e9f494
 
     with ProgressBar(npix) as bar:
         # greedy loop based on test
@@ -813,10 +804,7 @@
             if len(pypx) == 0:
                 break
             if tmp > itermax:
-<<<<<<< HEAD
                 nstop += 1
-=======
->>>>>>> c9e9f494
                 logger.info('Warning iterations stopped at %d' % (tmp))
                 break
             # vector data
@@ -867,11 +855,8 @@
             # nuisance part
             pypx = np.where(test > thresO2)[0]
             bar.update(npix - len(pypx))
-<<<<<<< HEAD
 
     return faint, mapO2, nstop
-=======
->>>>>>> c9e9f494
 
 
 
@@ -1300,7 +1285,6 @@
     (zm, ym, xm) = catm
     spat_rad = int(spat_size / 2)
     spect_rad = int(spect_size / 2)
-<<<<<<< HEAD
 
     for n, z in enumerate(zm):
         _mask_circle_region(mdata, xm[n], ym[n], z, spat_rad, spect_rad)
@@ -1309,16 +1293,6 @@
 
     return Mdata, mdata
 
-=======
-
-    for n, z in enumerate(zm):
-        _mask_circle_region(mdata, xm[n], ym[n], z, spat_rad, spect_rad)
-    for n, z in enumerate(zM):
-        _mask_circle_region(Mdata, xM[n], yM[n], z, spat_rad, spect_rad)
-
-    return Mdata, mdata
-
->>>>>>> c9e9f494
 
 def Compute_localmax(correl_temp_edge, correl_temp_edge_min,
                      mask_temp_edge, neighboors):
@@ -1491,17 +1465,10 @@
                             difz = zin[np.newaxis, :].T - zot[np.newaxis, :]
                             if np.sqrt(difz**2).min() < tol_spec:
                                 iout[iout == otg] = cu
-<<<<<<< HEAD
 
     return xout, yout, zout, aout, iout, iout2
 
 
-=======
-
-    return xout, yout, zout, aout, iout, iout2
-
-
->>>>>>> c9e9f494
 def itersrc(cat, coord, area, tol_spat, tol_spec, n, iin, id_cu, IDorder):
     """recursive function to perform the spatial merging.
     if neighborhood are close spatially to a lines: they are merged,
@@ -1865,12 +1832,8 @@
 
 def Compute_threshold_purity(purity, cube_local_max, cube_local_min,
                              segmap, spat_size, spect_size,
-<<<<<<< HEAD
                              tol_spat, tol_spec, filter_act, bkgrd,
                                  auto=(5,15,0.1), threshlist=None):
-=======
-                             tol_spat, tol_spec, filter_act, bkgrd):
->>>>>>> c9e9f494
     """Compute threshold values corresponding to a given purity
 
     Parameters
@@ -1926,7 +1889,6 @@
     det_m = []
     det_M = []
     Pval_r = []
-<<<<<<< HEAD
     Tval_r = []
     if threshlist is None:
         npts1,npts2,dp = auto
@@ -2004,43 +1966,6 @@
         logger.debug('Interpolated Threshold %.3f Detection %d for Purity %.2f', threshold, detect, purity)
 
     logger.debug('%s executed in %0.1fs' % (whoami(), time.time() - t0))
-=======
-    thresh_max = np.minimum(cube_local_min.max(), cube_local_max.max())
-    thresh_min = np.median(np.amax(cube_local_max, axis=0)) * 1.1
-
-    index_pval = np.arange(thresh_max, thresh_min, -.5)
-    for thresh in ProgressBar(list(index_pval)):
-        est_purity, det_mit, det_Mit = purity_iter(cube_local_max,
-                                                   cube_local_min,
-                                                   thresh, spat_size,
-                                                   spect_size, segmap,
-                                                   tol_spat, tol_spec,
-                                                   filter_act, bkgrd)
-
-        Pval_r.append(est_purity)
-        det_m.append(det_mit)
-        det_M.append(det_Mit)
-
-    Pval_r = np.asarray(Pval_r)
-    Pval_r = Pval_r[::-1]
-    det_m = det_m[::-1]
-    det_M = det_M[::-1]
-    index_pval = index_pval[::-1]
-
-    ind = np.where(purity < Pval_r)[0][0]
-    x2 = index_pval[ind]
-    x1 = index_pval[ind - 1]
-    y2 = Pval_r[ind]
-    y1 = Pval_r[ind - 1]
-
-    b = y2 - y1
-    a = x2 - x1
-
-    tan_theta = b / a
-    threshold = (purity - y1) / tan_theta + x1
-
-    return threshold, Pval_r, index_pval, det_m, det_M
->>>>>>> c9e9f494
 
     return threshold, Pval_r, Tval_r, det_m, det_M    
 
@@ -2512,17 +2437,10 @@
 
     # find all local maxima
     ind = [n - delta for n in range(delta, nv + delta) if mv[n] > mv[n - 1] and mv[n] > mv[n + 1]]
-<<<<<<< HEAD
 
     # take the maximum and closest from original estimation
     indi = np.array(ind, dtype=int)
 
-=======
-
-    # take the maximum and closest from original estimation
-    indi = np.array(ind, dtype=int)
-
->>>>>>> c9e9f494
     sol = int(nv / 2)
     if len(indi) > 0:
         # methode : closest from initial estimate
@@ -2676,7 +2594,6 @@
 
     # Comp=0
     ksel = Cat1_2['comp'] == 0
-<<<<<<< HEAD
     if len(Cat1_2[ksel]) > 1:
         tglr = Cat1_2['T_GLR'][ksel]
         f = interp1d(purity_index[0], purity_curves[0], bounds_error=False,
@@ -2688,15 +2605,6 @@
     if len(Cat1_2[ksel]) > 1:
         tglr = Cat1_2['STD'][ksel]
         f = interp1d(purity_index[1], purity_curves[1], bounds_error=False,
-=======
-    f = interp1d(purity_index[0], purity_curves[0], bounds_error=False,
-                 fill_value="extrapolate")
-    tglr = Cat1_2['T_GLR'][ksel]
-    purity[ksel] = f(tglr.data.data)
-    # comp=1
-    ksel = Cat1_2['comp'] == 1
-    f = interp1d(purity_index[1], purity_curves[1], bounds_error=False,
->>>>>>> c9e9f494
                  fill_value="extrapolate")
         purity[ksel] = f(tglr.data.data)
     else:
