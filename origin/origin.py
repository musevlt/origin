--- conflicted
+++ resolved
@@ -40,12 +40,7 @@
     Estimation_Line, SpatioSpectral_Merging, Segmentation, \
     Spatial_Merging_Circle, Correlation_GLR_test_zone, \
     Compute_thresh_PCA_hist, \
-<<<<<<< HEAD
-    Compute_threshold_segmentation, __version__
-=======
     Compute_threshold_segmentation, Fidelity_Estimation, __version__
-# , Threshold_pval , Compute_threshold
->>>>>>> d20cf8fd
 
 class ORIGIN(object):
     """ORIGIN: detectiOn and extRactIon of Galaxy emIssion liNes
