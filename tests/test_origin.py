"""Test interface on ORIGIN software."""

from __future__ import absolute_import, division

import os
import shutil

from mpdaf.sdetect import Source, Catalog
from origin import ORIGIN

MINICUBE = os.path.join(os.path.abspath(os.path.dirname(__file__)),
                        'minicube.fits')
SEGMAP = os.path.join(os.path.abspath(os.path.dirname(__file__)),
                      'segmap.fits')


def test_origin():
    """test ORIGIN"""
    # Number of subcubes for the spatial segmentation

<<<<<<< HEAD
    my_origin = ORIGIN.init(MINICUBE, SEGMAP, name='tmp')
    my_origin.write()

    my_origin = ORIGIN.load('tmp')
    my_origin.step01_preprocessing()
    my_origin.write()

    my_origin = ORIGIN.load('tmp')
    my_origin.step02_areas()
    my_origin.write()

    my_origin = ORIGIN.load('tmp')
    my_origin.step03_compute_PCA_threshold()
    my_origin.write()

    my_origin = ORIGIN.load('tmp')
    my_origin.step04_compute_greedy_PCA()
    my_origin.write()

    # TGLR computing (normalized correlations)
    my_origin = ORIGIN.load('tmp')
    my_origin.step05_compute_TGLR(ncpu=1)
    my_origin.write()

    # threshold applied on pvalues
    my_origin = ORIGIN.load('tmp')
    my_origin.step06_compute_purity_threshold()
    my_origin.write()

    my_origin = ORIGIN.load('tmp')
    my_origin.step07_detection()
    my_origin.write()

    my_origin = ORIGIN.load('tmp')
    my_origin.step08_detection_lost()
    my_origin.write()

    # estimation
    my_origin = ORIGIN.load('tmp', newname='tmp2')
    my_origin.step09_compute_spectra()
    my_origin.write()

    # list of source objects
    my_origin = ORIGIN.load('tmp2')
    cat = my_origin.step11_write_sources(ncpu=1)
    cat = my_origin.step11_write_sources(ncpu=2, overwrite=True)
    assert len(cat) == 8

    cat = Catalog.read('tmp2/tmp2.fits')
    assert len(cat) == 8

    # test returned sources are valid
    src = Source.from_file('./tmp2/sources/tmp2-00001.fits')
    assert set(sp.shape[0] for sp in src.spectra.values()) == {3681}
    assert set(ima.shape for ima in src.images.values()) == {(25, 25)}
    assert src.cubes['MUSE_CUBE'].shape == (3681, 25, 25)

    # Cleanup (try to close opened files)
    for h in my_origin._log_file.handlers:
        h.close()

=======
>>>>>>> 084be139
    try:
        my_origin = ORIGIN.init(MINICUBE, SEGMAP, name='tmp')
        my_origin.write()

        my_origin = ORIGIN.load('tmp')
        my_origin.step01_preprocessing()
        my_origin.write()

        my_origin = ORIGIN.load('tmp')
        my_origin.step02_areas()
        my_origin.write()

        my_origin = ORIGIN.load('tmp')
        my_origin.step03_compute_PCA_threshold()
        my_origin.write()

        my_origin = ORIGIN.load('tmp')
        my_origin.step04_compute_greedy_PCA()
        my_origin.write()

        # TGLR computing (normalized correlations)
        my_origin = ORIGIN.load('tmp')
        my_origin.step05_compute_TGLR(ncpu=1)
        # my_origin.step05_compute_TGLR(ncpu=1, NbSubcube=2)
        my_origin.write()

        # threshold applied on pvalues
        my_origin = ORIGIN.load('tmp')
        my_origin.step06_compute_purity_threshold()
        my_origin.write()

        my_origin = ORIGIN.load('tmp')
        my_origin.step07_detection()
        my_origin.write()

        my_origin = ORIGIN.load('tmp')
        my_origin.step08_detection_lost()
        my_origin.write()

        # estimation
        my_origin = ORIGIN.load('tmp', newname='tmp2')
        my_origin.step09_compute_spectra()
        my_origin.write()

        # list of source objects
        my_origin = ORIGIN.load('tmp2')
        cat = my_origin.step10_write_sources(ncpu=1)
        cat = my_origin.step10_write_sources(ncpu=2, overwrite=True)
        assert len(cat) == 8

        cat = Catalog.read('tmp2/tmp2.fits')
        assert len(cat) == 8

        # test returned sources are valid
        src = Source.from_file('./tmp2/sources/tmp2-00001.fits')
        assert set(sp.shape[0] for sp in src.spectra.values()) == {3681}
        assert set(ima.shape for ima in src.images.values()) == {(25, 25)}
        assert src.cubes['MUSE_CUBE'].shape == (3681, 25, 25)
    finally:
        # Cleanup (try to close opened files)
        for h in my_origin._log_file.handlers:
            h.close()

        try:
            shutil.rmtree('tmp')
            shutil.rmtree('tmp2')
        except OSError:
            print('Failed to remove tmp directories')<|MERGE_RESOLUTION|>--- conflicted
+++ resolved
@@ -18,70 +18,6 @@
     """test ORIGIN"""
     # Number of subcubes for the spatial segmentation
 
-<<<<<<< HEAD
-    my_origin = ORIGIN.init(MINICUBE, SEGMAP, name='tmp')
-    my_origin.write()
-
-    my_origin = ORIGIN.load('tmp')
-    my_origin.step01_preprocessing()
-    my_origin.write()
-
-    my_origin = ORIGIN.load('tmp')
-    my_origin.step02_areas()
-    my_origin.write()
-
-    my_origin = ORIGIN.load('tmp')
-    my_origin.step03_compute_PCA_threshold()
-    my_origin.write()
-
-    my_origin = ORIGIN.load('tmp')
-    my_origin.step04_compute_greedy_PCA()
-    my_origin.write()
-
-    # TGLR computing (normalized correlations)
-    my_origin = ORIGIN.load('tmp')
-    my_origin.step05_compute_TGLR(ncpu=1)
-    my_origin.write()
-
-    # threshold applied on pvalues
-    my_origin = ORIGIN.load('tmp')
-    my_origin.step06_compute_purity_threshold()
-    my_origin.write()
-
-    my_origin = ORIGIN.load('tmp')
-    my_origin.step07_detection()
-    my_origin.write()
-
-    my_origin = ORIGIN.load('tmp')
-    my_origin.step08_detection_lost()
-    my_origin.write()
-
-    # estimation
-    my_origin = ORIGIN.load('tmp', newname='tmp2')
-    my_origin.step09_compute_spectra()
-    my_origin.write()
-
-    # list of source objects
-    my_origin = ORIGIN.load('tmp2')
-    cat = my_origin.step11_write_sources(ncpu=1)
-    cat = my_origin.step11_write_sources(ncpu=2, overwrite=True)
-    assert len(cat) == 8
-
-    cat = Catalog.read('tmp2/tmp2.fits')
-    assert len(cat) == 8
-
-    # test returned sources are valid
-    src = Source.from_file('./tmp2/sources/tmp2-00001.fits')
-    assert set(sp.shape[0] for sp in src.spectra.values()) == {3681}
-    assert set(ima.shape for ima in src.images.values()) == {(25, 25)}
-    assert src.cubes['MUSE_CUBE'].shape == (3681, 25, 25)
-
-    # Cleanup (try to close opened files)
-    for h in my_origin._log_file.handlers:
-        h.close()
-
-=======
->>>>>>> 084be139
     try:
         my_origin = ORIGIN.init(MINICUBE, SEGMAP, name='tmp')
         my_origin.write()
@@ -128,8 +64,8 @@
 
         # list of source objects
         my_origin = ORIGIN.load('tmp2')
-        cat = my_origin.step10_write_sources(ncpu=1)
-        cat = my_origin.step10_write_sources(ncpu=2, overwrite=True)
+        cat = my_origin.step11_write_sources(ncpu=1)
+        cat = my_origin.step11_write_sources(ncpu=2, overwrite=True)
         assert len(cat) == 8
 
         cat = Catalog.read('tmp2/tmp2.fits')
